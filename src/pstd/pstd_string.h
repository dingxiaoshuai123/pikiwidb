// Copyright (c) 2015-present, Qihoo, Inc.  All rights reserved.
// This source code is licensed under the BSD-style license found in the
// LICENSE file in the root directory of this source tree. An additional grant
// of patent rights can be found in the PATENTS file in the same directory.

/*
 * Copyright (c) 2009-2012, Salvatore Sanfilippo <antirez at gmail dot com>
 * All rights reserved.
 *
 * Redistribution and use in source and binary forms, with or without
 * modification, are permitted provided that the following conditions are met:
 *
 *   * Redistributions of source code must retain the above copyright notice,
 *     this list of conditions and the following disclaimer.
 *   * Redistributions in binary form must reproduce the above copyright
 *     notice, this list of conditions and the following disclaimer in the
 *     documentation and/or other materials provided with the distribution.
 *   * Neither the name of Redis nor the names of its contributors may be used
 *     to endorse or promote products derived from this software without
 *     specific prior written permission.
 *
 * THIS SOFTWARE IS PROVIDED BY THE COPYRIGHT HOLDERS AND CONTRIBUTORS "AS IS"
 * AND ANY EXPRESS OR IMPLIED WARRANTIES, INCLUDING, BUT NOT LIMITED TO, THE
 * IMPLIED WARRANTIES OF MERCHANTABILITY AND FITNESS FOR A PARTICULAR PURPOSE
 * ARE DISCLAIMED. IN NO EVENT SHALL THE COPYRIGHT OWNER OR CONTRIBUTORS BE
 * LIABLE FOR ANY DIRECT, INDIRECT, INCIDENTAL, SPECIAL, EXEMPLARY, OR
 * CONSEQUENTIAL DAMAGES (INCLUDING, BUT NOT LIMITED TO, PROCUREMENT OF
 * SUBSTITUTE GOODS OR SERVICES; LOSS OF USE, DATA, OR PROFITS; OR BUSINESS
 * INTERRUPTION) HOWEVER CAUSED AND ON ANY THEORY OF LIABILITY, WHETHER IN
 * CONTRACT, STRICT LIABILITY, OR TORT (INCLUDING NEGLIGENCE OR OTHERWISE)
 * ARISING IN ANY WAY OUT OF THE USE OF THIS SOFTWARE, EVEN IF ADVISED OF THE
 * POSSIBILITY OF SUCH DAMAGE.
 */

#pragma once

#include <charconv>
#include <string>
#include <vector>

namespace pstd {

int StringMatchLen(const char* pattern, int patternLen, const char* string, int stringLen, int nocase);
int StringMatch(const char* p, const char* s, int nocase);
bool StringEqualCaseInsensitive(const std::string& str1, const std::string& str2);
long long Memtoll(const char* p, int* err);
uint32_t Digits10(uint64_t v);

int Ll2string(char* dst, size_t dstlen, int64_t val);

/* Convert a integral into a string. Returns the string after installation. */
template <std::integral T>
inline std::string Int2string(T val) {
  return std::to_string(val);
}

/* Convert a string into a integral. Returns 1 if the string could be parsed
 * into a integer, 0 otherwise. The value will be set to
 * the parsed value when appropriate. */
template <std::integral T>
int String2int(const char* s, size_t slen, T* val) {
  auto [ptr, ec] = std::from_chars(s, s + slen, *val);
  if (ec != std::errc()) {
    return 0;
  } else {
    return 1;
  }
}

template <std::integral T>
inline int String2int(const std::string& s, T* val) {
  return String2int(s.data(), s.size(), val);
}

int String2d(const char* s, size_t slen, double* val);
inline int String2d(const std::string& s, double* val) { return String2d(s.data(), s.size(), val); }

int D2string(char* buf, size_t len, double value);

std::vector<std::string>& StringSplit(const std::string& s, char delim, std::vector<std::string>& elems);
std::string StringConcat(const std::vector<std::string>& elems, char delim);
std::string& StringToLower(std::string& ori);
std::string& StringToUpper(std::string& ori);
std::string IpPortString(const std::string& ip, int port);
std::string ToRead(const std::string& str);
bool ParseIpPortString(const std::string& ip_port, std::string& ip, int& port);
std::string StringTrim(const std::string& ori, const std::string& charList = " ");
std::string StringTrimLeft(const std::string& ori, const std::string& charList = " ");
std::string StringTrimRight(const std::string& ori, const std::string& charList = " ");
std::string RandomHexChars(size_t len);
std::string RandomString(size_t len);
std::string RandomStringWithNumber(size_t len);

bool StringHasSpaces(const std::string& str);

<<<<<<< HEAD
bool IsValidNumber(const std::string& str);
=======
void TrimSlash(std::string& dirName);
>>>>>>> 24decdf2

}  // namespace pstd<|MERGE_RESOLUTION|>--- conflicted
+++ resolved
@@ -93,10 +93,8 @@
 
 bool StringHasSpaces(const std::string& str);
 
-<<<<<<< HEAD
 bool IsValidNumber(const std::string& str);
-=======
+
 void TrimSlash(std::string& dirName);
->>>>>>> 24decdf2
 
 }  // namespace pstd