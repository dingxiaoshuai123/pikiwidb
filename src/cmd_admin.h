/*
 * Copyright (c) 2023-present, Qihoo, Inc.  All rights reserved.
 * This source code is licensed under the BSD-style license found in the
 * LICENSE file in the root directory of this source tree. An additional grant
 * of patent rights can be found in the PATENTS file in the same directory.
 */

#pragma once

#include "base_cmd.h"
#include "config.h"

namespace pikiwidb {

class CmdConfig : public BaseCmdGroup {
 public:
  CmdConfig(const std::string& name, int arity);

  bool HasSubCommand() const override;

 protected:
  bool DoInitial(PClient* client) override { return true; };

 private:
  //  std::vector<std::string> subCmd_;

  void DoCmd(PClient* client) override{};
};

class CmdConfigGet : public BaseCmd {
 public:
  CmdConfigGet(const std::string& name, int16_t arity);

 protected:
  bool DoInitial(PClient* client) override;

 private:
  void DoCmd(PClient* client) override;
};

class CmdConfigSet : public BaseCmd {
 public:
  CmdConfigSet(const std::string& name, int16_t arity);

 protected:
  bool DoInitial(PClient* client) override;

 private:
  void DoCmd(PClient* client) override;
};

class FlushdbCmd : public BaseCmd {
 public:
  FlushdbCmd(const std::string& name, int16_t arity);

 protected:
  bool DoInitial(PClient* client) override;

 private:
  void DoCmd(PClient* client) override;
};

class FlushallCmd : public BaseCmd {
 public:
  FlushallCmd(const std::string& name, int16_t arity);

 protected:
  bool DoInitial(PClient* client) override;

 private:
  void DoCmd(PClient* client) override;
};

class SelectCmd : public BaseCmd {
 public:
  SelectCmd(const std::string& name, int16_t arity);

 protected:
  bool DoInitial(PClient* client) override;

 private:
  void DoCmd(PClient* client) override;
};

<<<<<<< HEAD
class ShutdownCmd : public BaseCmd {
 public:
  ShutdownCmd(const std::string& name, int16_t arity);
=======
class InfoCmd : public BaseCmd {
 public:
  InfoCmd(const std::string& name, int16_t arity);
>>>>>>> 24decdf2

 protected:
  bool DoInitial(PClient* client) override;

 private:
  void DoCmd(PClient* client) override;
<<<<<<< HEAD
};

class PingCmd : public BaseCmd {
 public:
  PingCmd(const std::string& name, int16_t arity);

 protected:
  bool DoInitial(PClient* client) override;

 private:
  void DoCmd(PClient* client) override;
=======

  void InfoRaft(PClient* client);
  void InfoData(PClient* client);
>>>>>>> 24decdf2
};

}  // namespace pikiwidb<|MERGE_RESOLUTION|>--- conflicted
+++ resolved
@@ -82,22 +82,15 @@
   void DoCmd(PClient* client) override;
 };
 
-<<<<<<< HEAD
 class ShutdownCmd : public BaseCmd {
  public:
   ShutdownCmd(const std::string& name, int16_t arity);
-=======
-class InfoCmd : public BaseCmd {
- public:
-  InfoCmd(const std::string& name, int16_t arity);
->>>>>>> 24decdf2
 
  protected:
   bool DoInitial(PClient* client) override;
 
  private:
   void DoCmd(PClient* client) override;
-<<<<<<< HEAD
 };
 
 class PingCmd : public BaseCmd {
@@ -109,11 +102,20 @@
 
  private:
   void DoCmd(PClient* client) override;
-=======
+};
+
+class InfoCmd : public BaseCmd {
+ public:
+  InfoCmd(const std::string& name, int16_t arity);
+
+ protected:
+  bool DoInitial(PClient* client) override;
+
+ private:
+  void DoCmd(PClient* client) override;
 
   void InfoRaft(PClient* client);
   void InfoData(PClient* client);
->>>>>>> 24decdf2
 };
 
 }  // namespace pikiwidb