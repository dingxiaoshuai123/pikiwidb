/*
 * Copyright (c) 2023-present, Qihoo, Inc.  All rights reserved.
 * This source code is licensed under the BSD-style license found in the
 * LICENSE file in the root directory of this source tree. An additional grant
 * of patent rights can be found in the PATENTS file in the same directory.
 */

#include "cmd_zset.h"

#include <memory>

#include "pstd/pstd_string.h"
#include "store.h"

namespace pikiwidb {

static void FitLimit(int64_t& count, int64_t& offset, const int64_t size) {
  count = count >= 0 ? count : size;
  offset = (offset >= 0 && offset < size) ? offset : size;
  count = (offset + count < size) ? count : size - offset;
}

int32_t DoScoreStrRange(std::string begin_score, std::string end_score, bool* left_close, bool* right_close,
                        double* min_score, double* max_score) {
  if (!begin_score.empty() && begin_score.at(0) == '(') {
    *left_close = false;
    begin_score.erase(begin_score.begin());
  }
  if (begin_score == "-inf") {
    *min_score = storage::ZSET_SCORE_MIN;
  } else if (begin_score == "inf" || begin_score == "+inf") {
    *min_score = storage::ZSET_SCORE_MAX;
  } else if (pstd::String2d(begin_score.data(), begin_score.size(), min_score) == 0) {
    return -1;
  }

  if (!end_score.empty() && end_score.at(0) == '(') {
    *right_close = false;
    end_score.erase(end_score.begin());
  }
  if (end_score == "+inf" || end_score == "inf") {
    *max_score = storage::ZSET_SCORE_MAX;
  } else if (end_score == "-inf") {
    *max_score = storage::ZSET_SCORE_MIN;
  } else if (pstd::String2d(end_score.data(), end_score.size(), max_score) == 0) {
    return -1;
  }
  return 0;
}

static int32_t DoMemberRange(const std::string& raw_min_member, const std::string& raw_max_member, bool* left_close,
                             bool* right_close, std::string* min_member, std::string* max_member) {
  if (raw_min_member == "-") {
    *min_member = "-";
  } else if (raw_min_member == "+") {
    *min_member = "+";
  } else {
    if (!raw_min_member.empty() && raw_min_member.at(0) == '(') {
      *left_close = false;
    } else if (!raw_min_member.empty() && raw_min_member.at(0) == '[') {
      *left_close = true;
    } else {
      return -1;
    }
    min_member->assign(raw_min_member.begin() + 1, raw_min_member.end());
  }

  if (raw_max_member == "+") {
    *max_member = "+";
  } else if (raw_max_member == "-") {
    *max_member = "-";
  } else {
    if (!raw_max_member.empty() && raw_max_member.at(0) == '(') {
      *right_close = false;
    } else if (!raw_max_member.empty() && raw_max_member.at(0) == '[') {
      *right_close = true;
    } else {
      return -1;
    }
    max_member->assign(raw_max_member.begin() + 1, raw_max_member.end());
  }
  return 0;
}

ZAddCmd::ZAddCmd(const std::string& name, int16_t arity)
    : BaseCmd(name, arity, kCmdFlagsWrite, kAclCategoryWrite | kAclCategorySortedSet) {}

bool ZAddCmd::DoInitial(PClient* client) {
  client->SetKey(client->argv_[1]);
  return true;
}

void ZAddCmd::DoCmd(PClient* client) {
  size_t argc = client->argv_.size();
  if (argc % 2 == 1) {
    client->SetRes(CmdRes::kSyntaxErr);
    return;
  }
  score_members_.clear();
  double score = 0.0;
  size_t index = 2;
  for (; index < argc; index += 2) {
    if (pstd::String2d(client->argv_[index].data(), client->argv_[index].size(), &score) == 0) {
      client->SetRes(CmdRes::kInvalidFloat);
      return;
    }
    score_members_.push_back({score, client->argv_[index + 1]});
  }
  client->SetKey(client->argv_[1]);
  int32_t count = 0;
  storage::Status s =
      PSTORE.GetBackend(client->GetCurrentDB())->GetStorage()->ZAdd(client->Key(), score_members_, &count);
  if (s.ok()) {
    client->AppendInteger(count);
  } else if (s.IsInvalidArgument()) {
    client->SetRes(CmdRes::kMultiKey);
  } else {
    client->SetRes(CmdRes::kErrOther, s.ToString());
  }
}

ZPopMinCmd::ZPopMinCmd(const std::string& name, int16_t arity)
    : BaseCmd(name, arity, kCmdFlagsWrite, kAclCategoryWrite | kAclCategorySortedSet) {}

bool ZPopMinCmd::DoInitial(PClient* client) {
  if (client->argv_.size() > 3) {
    client->SetRes(CmdRes::kWrongNum, client->CmdName());
    return false;
  }

  client->SetKey(client->argv_[1]);
  return true;
}

void ZPopMinCmd::DoCmd(PClient* client) {
  int32_t count = 1;
  if (client->argv_.size() == 3) {
    if (pstd::String2int(client->argv_[2].data(), client->argv_[2].size(), &count) == 0) {
      client->SetRes(CmdRes::kInvalidInt);
      return;
    }
  }

  std::vector<storage::ScoreMember> score_members;
  storage::Status s =
      PSTORE.GetBackend(client->GetCurrentDB())->GetStorage()->ZPopMin(client->Key(), count, &score_members);
  if (s.ok()) {
    char buf[32];
    int64_t len = 0;
    client->AppendArrayLen(static_cast<int64_t>(score_members.size()) * 2);
    for (auto& score_member : score_members) {
      client->AppendStringLenUint64(score_member.member.size());
      client->AppendContent(score_member.member);
      len = pstd::D2string(buf, sizeof(buf), score_member.score);
      client->AppendStringLen(len);
      client->AppendContent(buf);
    }
  } else if (s.IsInvalidArgument()) {
    client->SetRes(CmdRes::kMultiKey);
  } else {
    client->SetRes(CmdRes::kErrOther, s.ToString());
  }
}

ZPopMaxCmd::ZPopMaxCmd(const std::string& name, int16_t arity)
    : BaseCmd(name, arity, kCmdFlagsWrite, kAclCategoryWrite | kAclCategorySortedSet) {}

bool ZPopMaxCmd::DoInitial(PClient* client) {
  if (client->argv_.size() > 3) {
    client->SetRes(CmdRes::kWrongNum, client->CmdName());
    return false;
  }

  client->SetKey(client->argv_[1]);
  return true;
}

void ZPopMaxCmd::DoCmd(PClient* client) {
  int32_t count = 1;
  if (client->argv_.size() == 3) {
    if (pstd::String2int(client->argv_[2].data(), client->argv_[2].size(), &count) == 0) {
      client->SetRes(CmdRes::kInvalidInt);
      return;
    }
  }

  std::vector<storage::ScoreMember> score_members;
  storage::Status s =
      PSTORE.GetBackend(client->GetCurrentDB())->GetStorage()->ZPopMax(client->Key(), count, &score_members);
  if (s.ok()) {
    char buf[32];
    int64_t len = 0;
    client->AppendArrayLen(static_cast<int64_t>(score_members.size()) * 2);
    for (auto& score_member : score_members) {
      client->AppendStringLenUint64(score_member.member.size());
      client->AppendContent(score_member.member);
      len = pstd::D2string(buf, sizeof(buf), score_member.score);
      client->AppendStringLen(len);
      client->AppendContent(buf);
    }
  } else if (s.IsInvalidArgument()) {
    client->SetRes(CmdRes::kMultiKey);
  } else {
    client->SetRes(CmdRes::kErrOther, s.ToString());
  }
}

ZsetUIstoreParentCmd::ZsetUIstoreParentCmd(const std::string& name, int16_t arity)
    : BaseCmd(name, arity, kCmdFlagsWrite, kAclCategoryWrite | kAclCategorySortedSet) {}

// ZINTERSTORE destination numkeys key [key ...] [WEIGHTS weight [weight ...]] [AGGREGATE <SUM | MIN | MAX>]
// ZUNIONSTORE destination numkeys key [key ...] [WEIGHTS weight [weight ...]] [AGGREGATE <SUM | MIN | MAX>]
bool ZsetUIstoreParentCmd::DoInitial(PClient* client) {
  auto argv_ = client->argv_;
  dest_key_ = argv_[1];
  if (pstd::String2int(argv_[2].data(), argv_[2].size(), &num_keys_) == 0) {
    client->SetRes(CmdRes::kInvalidInt);
    return false;
  }
  if (num_keys_ < 1) {
    client->SetRes(CmdRes::kErrOther, "at least 1 input key is needed for ZUNIONSTORE/ZINTERSTORE");
    return false;
  }
  auto argc = argv_.size();
  if (argc < num_keys_ + 3) {
    client->SetRes(CmdRes::kSyntaxErr);
    return false;
  }
  keys_.assign(argv_.begin() + 3, argv_.begin() + 3 + num_keys_);
  weights_.assign(num_keys_, 1);
  auto index = num_keys_ + 3;
  while (index < argc) {
    if (strcasecmp(argv_[index].data(), "weights") == 0) {
      index++;
      if (argc < index + num_keys_) {
        client->SetRes(CmdRes::kSyntaxErr);
        return false;
      }
      double weight;
      auto base = index;
      for (; index < base + num_keys_; index++) {
        if (pstd::String2d(argv_[index].data(), argv_[index].size(), &weight) == 0) {
          client->SetRes(CmdRes::kErrOther, "weight value is not a float");
          return false;
        }
        weights_[index - base] = weight;
      }
    } else if (strcasecmp(argv_[index].data(), "aggregate") == 0) {
      index++;
      if (argc < index + 1) {
        client->SetRes(CmdRes::kSyntaxErr);
        return false;
      }
      if (strcasecmp(argv_[index].data(), "sum") == 0) {
        aggregate_ = storage::SUM;
      } else if (strcasecmp(argv_[index].data(), "min") == 0) {
        aggregate_ = storage::MIN;
      } else if (strcasecmp(argv_[index].data(), "max") == 0) {
        aggregate_ = storage::MAX;
      } else {
        client->SetRes(CmdRes::kSyntaxErr);
        return false;
      }
      index++;
    } else {
      client->SetRes(CmdRes::kSyntaxErr);
      return false;
    }
  }
  return true;
}

ZInterstoreCmd::ZInterstoreCmd(const std::string& name, int16_t arity) : ZsetUIstoreParentCmd(name, arity) {}

bool ZInterstoreCmd::DoInitial(PClient* client) { return ZsetUIstoreParentCmd::DoInitial(client); }

void ZInterstoreCmd::DoCmd(PClient* client) {
  int32_t count = 0;
  std::vector<storage::ScoreMember> value_to_dest_;
  storage::Status s = PSTORE.GetBackend(client->GetCurrentDB())
                          ->GetStorage()
                          ->ZInterstore(dest_key_, keys_, weights_, aggregate_, value_to_dest_, &count);
  if (s.ok()) {
    client->AppendInteger(count);
  } else if (s.IsInvalidArgument()) {
    client->SetRes(CmdRes::kMultiKey);
  } else {
    client->SetRes(CmdRes::kErrOther, s.ToString());
  }
}

ZUnionstoreCmd::ZUnionstoreCmd(const std::string& name, int16_t arity) : ZsetUIstoreParentCmd(name, arity) {}

bool ZUnionstoreCmd::DoInitial(PClient* client) { return ZsetUIstoreParentCmd::DoInitial(client); }

void ZUnionstoreCmd::DoCmd(PClient* client) {
  int32_t count = 0;
  std::map<std::string, double> value_to_dest;
  storage::Status s = PSTORE.GetBackend(client->GetCurrentDB())
                          ->GetStorage()
                          ->ZUnionstore(dest_key_, keys_, weights_, aggregate_, value_to_dest, &count);
  if (s.ok()) {
    client->AppendInteger(count);
  } else if (s.IsInvalidArgument()) {
    client->SetRes(CmdRes::kMultiKey);
  } else {
    client->SetRes(CmdRes::kErrOther, s.ToString());
  }
}

ZRevrangeCmd::ZRevrangeCmd(const std::string& name, int16_t arity)
    : BaseCmd(name, arity, kCmdFlagsReadonly, kAclCategoryRead | kAclCategorySortedSet) {}

bool ZRevrangeCmd::DoInitial(PClient* client) {
  client->SetKey(client->argv_[1]);
  return true;
}

void ZRevrangeCmd::DoCmd(PClient* client) {
  std::string key;
  int64_t start = 0;
  int64_t stop = -1;
  bool is_ws = false;
  if (client->argv_.size() == 5 && (strcasecmp(client->argv_[4].data(), "withscores") == 0)) {
    is_ws = true;
  } else if (client->argv_.size() != 4) {
    client->SetRes(CmdRes::kSyntaxErr);
    return;
  }
  if (pstd::String2int(client->argv_[2].data(), client->argv_[2].size(), &start) == 0) {
    client->SetRes(CmdRes::kInvalidInt);
    return;
  }
  if (pstd::String2int(client->argv_[3].data(), client->argv_[3].size(), &stop) == 0) {
    client->SetRes(CmdRes::kInvalidInt);
    return;
  }
  std::vector<storage::ScoreMember> score_members;
  storage::Status s =
      PSTORE.GetBackend(client->GetCurrentDB())
          ->GetStorage()
          ->ZRevrange(client->Key(), static_cast<int32_t>(start), static_cast<int32_t>(stop), &score_members);
  if (s.ok() || s.IsNotFound()) {
    if (is_ws) {
      char buf[32];
      int64_t len;
      client->AppendArrayLenUint64(score_members.size() * 2);
      for (const auto& sm : score_members) {
        client->AppendStringLenUint64(sm.member.size());
        client->AppendContent(sm.member);
        len = pstd::D2string(buf, sizeof(buf), sm.score);
        client->AppendStringLen(len);
        client->AppendContent(buf);
      }
    } else {
      client->AppendArrayLenUint64(score_members.size());
      for (const auto& sm : score_members) {
        client->AppendStringLenUint64(sm.member.size());
        client->AppendContent(sm.member);
      }
    }
  } else if (s.IsInvalidArgument()) {
    client->SetRes(CmdRes::kMultiKey);
  } else {
    client->SetRes(CmdRes::kErrOther, s.ToString());
  }
}

ZRangebyscoreCmd::ZRangebyscoreCmd(const std::string& name, int16_t arity)
    : BaseCmd(name, arity, kCmdFlagsReadonly, kAclCategoryRead | kAclCategorySortedSet) {}

bool ZRangebyscoreCmd::DoInitial(PClient* client) {
  client->SetKey(client->argv_[1]);
  return true;
}

void ZRangebyscoreCmd::DoCmd(PClient* client) {
  double min_score = 0, max_score = 0;
  bool left_close = true, right_close = true, with_scores = false;
  int64_t offset = 0, count = -1;
  int32_t ret = DoScoreStrRange(client->argv_[2], client->argv_[3], &left_close, &right_close, &min_score, &max_score);
  if (ret == -1) {
    client->SetRes(CmdRes::kErrOther, "min or max is not a float");
    return;
  }
  size_t argc = client->argv_.size();
  if (argc >= 5) {
    size_t index = 4;
    while (index < argc) {
      if (strcasecmp(client->argv_[index].data(), "withscores") == 0) {
        with_scores = true;
      } else if (strcasecmp(client->argv_[index].data(), "limit") == 0) {
        if (index + 3 > argc) {
          client->SetRes(CmdRes::kSyntaxErr);
          return;
        }
        index++;
        if (pstd::String2int(client->argv_[index].data(), client->argv_[index].size(), &offset) == 0) {
          client->SetRes(CmdRes::kInvalidInt);
          return;
        }
        index++;
        if (pstd::String2int(client->argv_[index].data(), client->argv_[index].size(), &count) == 0) {
          client->SetRes(CmdRes::kInvalidInt);
          return;
        }
      } else {
        client->SetRes(CmdRes::kSyntaxErr);
        return;
      }
      index++;
    }
  }

  if (min_score == storage::ZSET_SCORE_MAX || max_score == storage::ZSET_SCORE_MIN) {
    client->AppendContent("*0");
    return;
  }
  std::vector<storage::ScoreMember> score_members;
  storage::Status s = PSTORE.GetBackend(client->GetCurrentDB())
                          ->GetStorage()
                          ->ZRangebyscore(client->Key(), min_score, max_score, left_close, right_close, &score_members);
  if (!s.ok() && !s.IsNotFound()) {
    if (s.IsInvalidArgument()) {
      client->SetRes(CmdRes::kMultiKey);
    } else {
      client->SetRes(CmdRes::kErrOther, s.ToString());
    }
    return;
  }
  FitLimit(count, offset, static_cast<int64_t>(score_members.size()));
  size_t start = offset;
  size_t end = offset + count;
  if (with_scores) {
    char buf[32];
    int64_t len = 0;
    client->AppendArrayLen(count * 2);
    for (; start < end; start++) {
      client->AppendStringLenUint64(score_members[start].member.size());
      client->AppendContent(score_members[start].member);
      len = pstd::D2string(buf, sizeof(buf), score_members[start].score);
      client->AppendStringLen(len);
      client->AppendContent(buf);
    }
  } else {
    client->AppendArrayLen(count);
    for (; start < end; start++) {
      client->AppendStringLenUint64(score_members[start].member.size());
      client->AppendContent(score_members[start].member);
    }
  }
}

ZRemrangebyrankCmd::ZRemrangebyrankCmd(const std::string& name, int16_t arity)
    : BaseCmd(name, arity, kCmdFlagsWrite, kAclCategoryWrite | kAclCategoryString) {}

bool ZRemrangebyrankCmd::DoInitial(PClient* client) {
  client->SetKey(client->argv_[1]);
  return true;
}

void ZRemrangebyrankCmd::DoCmd(PClient* client) {
  int32_t ret = 0;
  int32_t start = 0;
  int32_t end = 0;

  if (pstd::String2int(client->argv_[2], &start) == 0) {
    client->SetRes(CmdRes::kInvalidInt);
    return;
  }
  if (pstd::String2int(client->argv_[3], &end) == 0) {
    client->SetRes(CmdRes::kInvalidInt);
    return;
  }

  storage::Status s;
  s = PSTORE.GetBackend(client->GetCurrentDB())->GetStorage()->ZRemrangebyrank(client->Key(), start, end, &ret);
  if (s.ok() || s.IsNotFound()) {
    client->AppendInteger(ret);
  } else if (s.IsInvalidArgument()) {
    client->SetRes(CmdRes::kMultiKey);
  } else {
    client->SetRes(CmdRes::kErrOther, s.ToString());
  }
}

ZRevrangebyscoreCmd::ZRevrangebyscoreCmd(const std::string& name, int16_t arity)
    : BaseCmd(name, arity, kCmdFlagsWrite, kAclCategoryWrite | kAclCategorySortedSet) {}

bool ZRevrangebyscoreCmd::DoInitial(PClient* client) {
  client->SetKey(client->argv_[1]);
  return true;
}

void ZRevrangebyscoreCmd::DoCmd(PClient* client) {
  double min_score = 0;
  double max_score = 0;
  bool right_close = true;
  bool left_close = true;
  bool with_scores = false;
  int64_t offset = 0, count = -1;
  int32_t ret = DoScoreStrRange(client->argv_[3], client->argv_[2], &left_close, &right_close, &min_score, &max_score);
  if (ret == -1) {
    client->SetRes(CmdRes::kErrOther, "min or max is not a float");
    return;
  }
  size_t argc = client->argv_.size();
  if (argc >= 5) {
    size_t index = 4;
    while (index < argc) {
      if (strcasecmp(client->argv_[index].data(), "withscores") == 0) {
        with_scores = true;
      } else if (strcasecmp(client->argv_[index].data(), "limit") == 0) {
        if (index + 3 > argc) {
          client->SetRes(CmdRes::kSyntaxErr);
          return;
        }
        index++;
        if (pstd::String2int(client->argv_[index].data(), client->argv_[index].size(), &offset) == 0) {
          client->SetRes(CmdRes::kInvalidInt);
          return;
        }
        index++;
        if (pstd::String2int(client->argv_[index].data(), client->argv_[index].size(), &count) == 0) {
          client->SetRes(CmdRes::kInvalidInt);
          return;
        }
      } else {
        client->SetRes(CmdRes::kSyntaxErr);
        return;
      }
      index++;
    }
  }

  if (min_score == storage::ZSET_SCORE_MAX || max_score == storage::ZSET_SCORE_MIN) {
    client->AppendContent("*0");
    return;
  }
  std::vector<storage::ScoreMember> score_members;
  storage::Status s = PSTORE.GetBackend(client->GetCurrentDB())
                          ->GetStorage()
                          ->ZRevrangebyscore(client->Key(), min_score, max_score, left_close, right_close, count,
                                             offset, &score_members);
  if (!s.ok() && !s.IsNotFound()) {
    if (s.IsInvalidArgument()) {
      client->SetRes(CmdRes::kMultiKey);
    } else {
      client->SetRes(CmdRes::kErrOther, s.ToString());
    }
    return;
  }
  FitLimit(count, offset, static_cast<int64_t>(score_members.size()));
  size_t start = offset;
  size_t end = offset + count;
  if (with_scores) {
    char buf[32];
    int64_t len = 0;
    client->AppendArrayLen(count * 2);
    for (; start < end; start++) {
      client->AppendStringLenUint64(score_members[start].member.size());
      client->AppendContent(score_members[start].member);
      len = pstd::D2string(buf, sizeof(buf), score_members[start].score);
      client->AppendStringLen(len);
      client->AppendContent(buf);
    }
  } else {
    client->AppendArrayLen(count);
    for (; start < end; start++) {
      client->AppendStringLenUint64(score_members[start].member.size());
      client->AppendContent(score_members[start].member);
    }
  }
}

ZCardCmd::ZCardCmd(const std::string& name, int16_t arity)
    : BaseCmd(name, arity, kCmdFlagsReadonly, kAclCategoryRead | kAclCategorySortedSet) {}

bool ZCardCmd::DoInitial(PClient* client) {
  client->SetKey(client->argv_[1]);
  return true;
}

void ZCardCmd::DoCmd(PClient* client) {
  int32_t reply_Num = 0;
  storage::Status s = PSTORE.GetBackend(client->GetCurrentDB())->GetStorage()->ZCard(client->Key(), &reply_Num);
  if (!s.ok()) {
    if (s.IsInvalidArgument()) {
      client->SetRes(CmdRes::kMultiKey);
    } else {
      client->SetRes(CmdRes::kSyntaxErr, "ZCard cmd error");
    }
    return;
  }
  client->AppendInteger(reply_Num);
}

ZRangeCmd::ZRangeCmd(const std::string& name, int16_t arity)
    : BaseCmd(name, arity, kCmdFlagsReadonly, kAclCategoryRead | kAclCategorySortedSet) {}

bool ZRangeCmd::DoInitial(PClient* client) {
  client->SetKey(client->argv_[1]);
  return true;
}

void ZRangeCmd::DoCmd(PClient* client) {
  double start = 0;
  double stop = 0;
  int64_t count = -1;
  int64_t offset = 0;
  bool with_scores = false;
  bool by_score = false;
  bool by_lex = false;
  bool left_close = false;
  bool right_close = false;
  bool is_rev = false;
  size_t argc = client->argv_.size();
  if (argc >= 5) {
    size_t index = 4;
    while (index < argc) {
      if (strcasecmp(client->argv_[index].data(), "byscore") == 0) {
        by_score = true;
      } else if (strcasecmp(client->argv_[index].data(), "bylex") == 0) {
        by_lex = true;
      } else if (strcasecmp(client->argv_[index].data(), "rev") == 0) {
        is_rev = true;
      } else if (strcasecmp(client->argv_[index].data(), "withscores") == 0) {
        with_scores = true;
      } else if (strcasecmp(client->argv_[index].data(), "limit") == 0) {
        if (index + 3 > argc) {
          client->SetRes(CmdRes::kSyntaxErr);
          return;
        }
        index++;
        if (pstd::String2int(client->argv_[index].data(), client->argv_[index].size(), &offset) == 0) {
          client->SetRes(CmdRes::kInvalidInt);
          return;
        }
        index++;
        if (pstd::String2int(client->argv_[index].data(), client->argv_[index].size(), &count) == 0) {
          client->SetRes(CmdRes::kInvalidInt);
          return;
        }
      } else {
        client->SetRes(CmdRes::kSyntaxErr);
        return;
      }
      index++;
    }
  }
  if (by_score && by_lex) {
    client->SetRes(CmdRes::kSyntaxErr);
    return;
  }

  int32_t ret = 0;
  std::string lex_min;
  std::string lex_max;
  if (by_lex) {
    ret = DoMemberRange(client->argv_[2], client->argv_[3], &left_close, &right_close, &lex_min, &lex_max);
    if (ret == -1) {
      client->SetRes(CmdRes::kErrOther, "min or max not valid string range item");
      return;
    }
  } else {
    ret = DoScoreStrRange(client->argv_[2], client->argv_[3], &left_close, &right_close, &start, &stop);
    if (ret == -1) {
      client->SetRes(CmdRes::kErrOther, "start or stop is not a float");
      return;
    }
  }

  std::vector<storage::ScoreMember> score_members;
  std::vector<std::string> lex_members;
  storage::Status s;
  if (!is_rev) {
    if (by_score) {
      s = PSTORE.GetBackend(client->GetCurrentDB())
              ->GetStorage()
              ->ZRangebyscore(client->Key(), start, stop, left_close, right_close, &score_members);
    } else if (by_lex) {
      s = PSTORE.GetBackend(client->GetCurrentDB())
              ->GetStorage()
              ->ZRangebylex(client->Key(), lex_min, lex_max, left_close, right_close, &lex_members);
    } else {
      s = PSTORE.GetBackend(client->GetCurrentDB())->GetStorage()->ZRange(client->Key(), start, stop, &score_members);
    }
  } else {
    if (by_score) {
      s = PSTORE.GetBackend(client->GetCurrentDB())
              ->GetStorage()
              ->ZRevrangebyscore(client->Key(), start, stop, left_close, right_close, &score_members);
    } else if (by_lex) {
      s = PSTORE.GetBackend(client->GetCurrentDB())
              ->GetStorage()
              ->ZRangebylex(client->Key(), lex_min, lex_max, left_close, right_close, &lex_members);
    } else {
      s = PSTORE.GetBackend(client->GetCurrentDB())
              ->GetStorage()
              ->ZRevrange(client->Key(), start, stop, &score_members);
    }
  }
  if (!s.ok() && !s.IsNotFound()) {
    if (s.IsInvalidArgument()) {
      client->SetRes(CmdRes::kMultiKey);
    } else {
      client->SetRes(CmdRes::kErrOther, s.ToString());
    }
    return;
  }
  FitLimit(count, offset, static_cast<int64_t>(score_members.size()));
  size_t m_start = offset;
  size_t m_end = offset + count;
  if (by_lex) {
    if (with_scores) {
      client->SetRes(CmdRes::kSyntaxErr, "by lex not support with scores");
    } else {
      client->AppendArrayLen(count);
      for (; m_start < m_end; m_start++) {
        client->AppendContent(lex_members[m_start]);
      }
    }
  } else {
    if (with_scores) {
      char buf[32];
      int64_t len = 0;
      client->AppendArrayLen(count * 2);
      for (; m_start < m_end; m_start++) {
        client->AppendStringLenUint64(score_members[m_start].member.size());
        client->AppendContent(score_members[m_start].member);
        len = pstd::D2string(buf, sizeof(buf), score_members[m_start].score);
        client->AppendStringLen(len);
        client->AppendContent(buf);
      }
    } else {
      client->AppendArrayLen(count);
      for (; m_start < m_end; m_start++) {
        client->AppendStringLenUint64(score_members[m_start].member.size());
        client->AppendContent(score_members[m_start].member);
      }
    }
  }
}

ZScoreCmd::ZScoreCmd(const std::string& name, int16_t arity)
    : BaseCmd(name, arity, kCmdFlagsReadonly, kAclCategoryRead | kAclCategoryString) {}

bool ZScoreCmd::DoInitial(PClient* client) {
  client->SetKey(client->argv_[1]);
  return true;
}

void ZScoreCmd::DoCmd(PClient* client) {
  double score = 0;

  storage::Status s;
  s = PSTORE.GetBackend(client->GetCurrentDB())->GetStorage()->ZScore(client->Key(), client->argv_[2], &score);
  if (s.ok() || s.IsNotFound()) {
<<<<<<< HEAD
    client->AppendString(std::to_string(score));
  } else if (s.IsInvalidArgument()) {
    client->SetRes(CmdRes::kMultiKey);
=======
    char buf[32];
    int64_t len = pstd::D2string(buf, sizeof(buf), score);
    client->AppendStringLen(len);
    client->AppendContent(buf);
>>>>>>> 9d0cbb06
  } else {
    client->SetRes(CmdRes::kErrOther, s.ToString());
  }
}

ZRangebylexCmd::ZRangebylexCmd(const std::string& name, int16_t arity)
    : BaseCmd(name, arity, kCmdFlagsWrite, kAclCategoryWrite | kAclCategorySortedSet) {}

bool ZRangebylexCmd::DoInitial(PClient* client) {
  client->SetKey(client->argv_[1]);
  return true;
}

void ZRangebylexCmd::DoCmd(PClient* client) {
  if (strcasecmp(client->argv_[2].data(), "+") == 0 || strcasecmp(client->argv_[3].data(), "-") == 0) {
    client->AppendContent("*0");
  }

  size_t argc = client->argv_.size();
  int64_t count = -1;
  int64_t offset = 0;
  bool left_close = true;
  bool right_close = true;
  if (argc == 7 && strcasecmp(client->argv_[4].data(), "limit") == 0) {
    if (pstd::String2int(client->argv_[5].data(), client->argv_[5].size(), &offset) == 0) {
      client->SetRes(CmdRes::kInvalidInt);
      return;
    }
    if (pstd::String2int(client->argv_[6].data(), client->argv_[6].size(), &count) == 0) {
      client->SetRes(CmdRes::kInvalidInt);
      return;
    }
  } else if (argc == 4) {
  } else {
    client->SetRes(CmdRes::kSyntaxErr);
    return;
  }

  std::string min_member;
  std::string max_member;
  int32_t ret = DoMemberRange(client->argv_[2], client->argv_[3], &left_close, &right_close, &min_member, &max_member);
  if (ret == -1) {
    client->SetRes(CmdRes::kErrOther, "min or max not valid string range item");
    return;
  }
  std::vector<std::string> members;
  storage::Status s;
  s = PSTORE.GetBackend(client->GetCurrentDB())
          ->GetStorage()
          ->ZRangebylex(client->Key(), min_member, max_member, left_close, right_close, &members);
  if (!s.ok() && !s.IsNotFound()) {
    if (s.IsInvalidArgument()) {
      client->SetRes(CmdRes::kMultiKey);
    } else {
      client->SetRes(CmdRes::kErrOther, s.ToString());
    }
    return;
  }

  FitLimit(count, offset, static_cast<int64_t>(members.size()));
  size_t index = offset;
  size_t end = offset + count;

  client->AppendArrayLen(static_cast<int64_t>(members.size()));
  for (; index < end; index++) {
    client->AppendStringLenUint64(members[index].size());
    client->AppendContent(members[index]);
  }
}

ZRevrangebylexCmd::ZRevrangebylexCmd(const std::string& name, int16_t arity)
    : BaseCmd(name, arity, kCmdFlagsWrite, kAclCategoryWrite | kAclCategorySortedSet) {}

bool ZRevrangebylexCmd::DoInitial(PClient* client) {
  client->SetKey(client->argv_[1]);
  return true;
}

void ZRevrangebylexCmd::DoCmd(PClient* client) {
  if (strcasecmp(client->argv_[2].data(), "+") == 0 || strcasecmp(client->argv_[3].data(), "-") == 0) {
    client->AppendContent("*0");
  }

  size_t argc = client->argv_.size();
  int64_t count = -1;
  int64_t offset = 0;
  bool left_close = true;
  bool right_close = true;
  if (argc == 7 && strcasecmp(client->argv_[4].data(), "limit") == 0) {
    if (pstd::String2int(client->argv_[5].data(), client->argv_[5].size(), &offset) == 0) {
      client->SetRes(CmdRes::kInvalidInt);
      return;
    }
    if (pstd::String2int(client->argv_[6].data(), client->argv_[6].size(), &count) == 0) {
      client->SetRes(CmdRes::kInvalidInt);
      return;
    }
  } else if (argc == 4) {
  } else {
    client->SetRes(CmdRes::kSyntaxErr);
    return;
  }

  std::string min_member;
  std::string max_member;
  int32_t ret = DoMemberRange(client->argv_[2], client->argv_[3], &left_close, &right_close, &min_member, &max_member);
  std::vector<std::string> members;
  storage::Status s;
  s = PSTORE.GetBackend(client->GetCurrentDB())
          ->GetStorage()
          ->ZRangebylex(client->Key(), min_member, max_member, left_close, right_close, &members);
  if (!s.ok() && !s.IsNotFound()) {
    if (s.IsInvalidArgument()) {
      client->SetRes(CmdRes::kMultiKey);
    } else {
      client->SetRes(CmdRes::kErrOther, s.ToString());
    }
    return;
  }

  FitLimit(count, offset, static_cast<int64_t>(members.size()));
  size_t index = offset + count - 1;
  size_t start = offset;
  client->AppendArrayLen(static_cast<int64_t>(members.size()));
  for (; index >= start; index--) {
    client->AppendStringLenUint64(members[index].size());
    client->AppendContent(members[index]);
  }
}

ZRankCmd::ZRankCmd(const std::string& name, int16_t arity)
    : BaseCmd(name, arity, kCmdFlagsReadonly, kAclCategoryRead | kAclCategorySortedSet) {}

bool ZRankCmd::DoInitial(PClient* client) {
  client->SetKey(client->argv_[1]);
  return true;
}

void ZRankCmd::DoCmd(PClient* client) {
  int32_t rank = 0;
  storage::Status s =
      PSTORE.GetBackend(client->GetCurrentDB())->GetStorage()->ZRank(client->Key(), client->argv_[2], &rank);
  if (s.ok()) {
    client->AppendInteger(rank);
  } else if (s.IsNotFound()) {
    client->AppendContent("$-1");
  } else if (s.IsInvalidArgument()) {
    client->SetRes(CmdRes::kMultiKey);
  } else {
    client->SetRes(CmdRes::kErrOther, s.ToString());
  }
}

ZRevrankCmd::ZRevrankCmd(const std::string& name, int16_t arity)
    : BaseCmd(name, arity, kCmdFlagsReadonly, kAclCategoryRead | kAclCategorySortedSet) {}

bool ZRevrankCmd::DoInitial(PClient* client) {
  client->SetKey(client->argv_[1]);
  return true;
}

void ZRevrankCmd::DoCmd(PClient* client) {
  int32_t revrank = 0;
  storage::Status s =
      PSTORE.GetBackend(client->GetCurrentDB())->GetStorage()->ZRevrank(client->Key(), client->argv_[2], &revrank);
  if (s.ok()) {
    client->AppendInteger(revrank);
  } else if (s.IsNotFound()) {
    client->AppendContent("$-1");
  } else if (s.IsInvalidArgument()) {
    client->SetRes(CmdRes::kMultiKey);
  } else {
    client->SetRes(CmdRes::kErrOther, s.ToString());
  }
}

ZRemCmd::ZRemCmd(const std::string& name, int16_t arity)
    : BaseCmd(name, arity, kCmdFlagsWrite, kAclCategoryWrite | kAclCategorySortedSet) {}

bool ZRemCmd::DoInitial(PClient* client) {
  client->SetKey(client->argv_[1]);
  return true;
}

void ZRemCmd::DoCmd(PClient* client) {
  auto iter = client->argv_.begin() + 2;
  std::vector<std::string> members(iter, client->argv_.end());
  int32_t deleted = 0;
  storage::Status s = PSTORE.GetBackend(client->GetCurrentDB())->GetStorage()->ZRem(client->Key(), members, &deleted);
  if (s.ok() || s.IsNotFound()) {
    client->AppendInteger(deleted);
  } else if (s.IsInvalidArgument()) {
    client->SetRes(CmdRes::kMultiKey);
  } else {
    client->SetRes(CmdRes::kErrOther, s.ToString());
  }
}

ZIncrbyCmd::ZIncrbyCmd(const std::string& name, int16_t arity)
    : BaseCmd(name, arity, kCmdFlagsWrite, kAclCategoryWrite | kAclCategorySortedSet) {}

bool ZIncrbyCmd::DoInitial(PClient* client) {
  client->SetKey(client->argv_[1]);
  return true;
}

void ZIncrbyCmd::DoCmd(PClient* client) {
  double by = .0f;
  double score = .0f;
  if (pstd::String2d(client->argv_[2].data(), client->argv_[2].size(), &by) == 0) {
    client->SetRes(CmdRes::kInvalidFloat);
    return;
  }

  std::string member = client->argv_[3];
  storage::Status s =
      PSTORE.GetBackend(client->GetCurrentDB())->GetStorage()->ZIncrby(client->Key(), member, by, &score);
  if (s.ok()) {
    char buf[32];
    int64_t len = pstd::D2string(buf, sizeof(buf), score);
    client->AppendStringLen(len);
    client->AppendContent(buf);
  } else if (s.IsInvalidArgument()) {
    client->SetRes(CmdRes::kMultiKey);
  } else {
    client->SetRes(CmdRes::kErrOther, s.ToString());
  }
}

ZRemrangebyscoreCmd::ZRemrangebyscoreCmd(const std::string& name, int16_t arity)
    : BaseCmd(name, arity, kCmdFlagsWrite, kAclCategoryWrite | kAclCategorySortedSet) {}

bool ZRemrangebyscoreCmd::DoInitial(PClient* client) {
  client->SetKey(client->argv_[1]);
  return true;
}

void ZRemrangebyscoreCmd::DoCmd(PClient* client) {
  double min_score = 0;
  double max_score = 0;
  bool left_close = true;
  bool right_close = true;
  int32_t ret = DoScoreStrRange(client->argv_[2], client->argv_[3], &left_close, &right_close, &min_score, &max_score);
  if (ret == -1) {
    client->SetRes(CmdRes::kErrOther, "min or max is not a float");
    return;
  }

  int32_t s_ret = 0;
  storage::Status s = PSTORE.GetBackend(client->GetCurrentDB())
                          ->GetStorage()
                          ->ZRemrangebyscore(client->Key(), min_score, max_score, left_close, right_close, &s_ret);
  if (s.ok()) {
    client->AppendInteger(s_ret);
  } else if (s.IsInvalidArgument()) {
    client->SetRes(CmdRes::kMultiKey);
  } else {
    client->SetRes(CmdRes::kErrOther, s.ToString());
  }
}

}  // namespace pikiwidb<|MERGE_RESOLUTION|>--- conflicted
+++ resolved
@@ -756,16 +756,12 @@
   storage::Status s;
   s = PSTORE.GetBackend(client->GetCurrentDB())->GetStorage()->ZScore(client->Key(), client->argv_[2], &score);
   if (s.ok() || s.IsNotFound()) {
-<<<<<<< HEAD
-    client->AppendString(std::to_string(score));
-  } else if (s.IsInvalidArgument()) {
-    client->SetRes(CmdRes::kMultiKey);
-=======
     char buf[32];
     int64_t len = pstd::D2string(buf, sizeof(buf), score);
     client->AppendStringLen(len);
     client->AppendContent(buf);
->>>>>>> 9d0cbb06
+  } else if (s.IsInvalidArgument()) {
+    client->SetRes(CmdRes::kMultiKey);
   } else {
     client->SetRes(CmdRes::kErrOther, s.ToString());
   }
