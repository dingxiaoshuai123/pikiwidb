/*
 * Copyright (c) 2023-present, Qihoo, Inc.  All rights reserved.
 * This source code is licensed under the BSD-style license found in the
 * LICENSE file in the root directory of this source tree. An additional grant
 * of patent rights can be found in the PATENTS file in the same directory.
 */

#pragma once

#include <set>
#include <span>
#include <unordered_map>
#include <unordered_set>

#include "common.h"
#include "net/tcp_connection.h"
#include "proto_parser.h"
#include "replication.h"
#include "storage/storage.h"

namespace pikiwidb {

class CmdRes {
 public:
  enum CmdRet {
    kNone = 0,
    kOK,
    kPong,
    kSyntaxErr,
    kInvalidInt,
    kInvalidBitInt,
    kInvalidBitOffsetInt,
    kInvalidBitPosArgument,
    kWrongBitOpNotNum,
    kInvalidFloat,
    kOverFlow,
    kNotFound,
    kOutOfRange,
    kInvalidPwd,
    kNoneBgsave,
    kPurgeExist,
    kInvalidParameter,
    kWrongNum,
    kInvalidIndex,
    kInvalidDbType,
    kInvalidDB,
    kInconsistentHashTag,
    kErrOther,
    KIncrByOverFlow,
    kInvalidCursor,
    kWrongLeader,
  };

  CmdRes() = default;
  virtual ~CmdRes();

  bool None() const { return ret_ == kNone && message_.empty(); }

  bool Ok() const { return ret_ == kOK || ret_ == kNone; }

  void Clear() {
    message_.clear();
    ret_ = kNone;
  }

  inline const std::string& Message() const { return message_; };

  // Inline functions for Create Redis protocol
  inline void AppendStringLen(int64_t ori) { RedisAppendLen(message_, ori, "$"); }
  inline void AppendStringLenUint64(uint64_t ori) { RedisAppendLenUint64(message_, ori, "$"); }
  inline void AppendArrayLen(int64_t ori) { RedisAppendLen(message_, ori, "*"); }
  inline void AppendArrayLenUint64(uint64_t ori) { RedisAppendLenUint64(message_, ori, "*"); }
  inline void AppendInteger(int64_t ori) { RedisAppendLen(message_, ori, ":"); }
  inline void AppendContent(const std::string& value) { RedisAppendContent(message_, value); }
  inline void AppendStringRaw(const std::string& value) { message_.append(value); }
  inline void SetLineString(const std::string& value) { message_ = value + CRLF; }

  void AppendString(const std::string& value);
  void AppendStringVector(const std::vector<std::string>& strArray);
  void RedisAppendLenUint64(std::string& str, uint64_t ori, const std::string& prefix) {
    RedisAppendLen(str, static_cast<int64_t>(ori), prefix);
  }

  void SetRes(CmdRet _ret, const std::string& content = "");

  inline void RedisAppendContent(std::string& str, const std::string& value) {
    str.append(value.data(), value.size());
    str.append(CRLF);
  }

  void RedisAppendLen(std::string& str, int64_t ori, const std::string& prefix);

 private:
  std::string message_;
  CmdRet ret_ = kNone;
};

enum ClientFlag {
  kClientFlagMulti = (1 << 0),
  kClientFlagDirty = (1 << 1),
  kClientFlagWrongExec = (1 << 2),
  kClientFlagMaster = (1 << 3),
};

<<<<<<< HEAD
enum class ClientState {
  kOK,
  kClosed,
};

class DB;
=======
>>>>>>> 24decdf2
struct PSlaveInfo;

class PClient : public std::enable_shared_from_this<PClient>, public CmdRes {
 public:
  PClient() = delete;
  explicit PClient(TcpConnection* obj);

  int HandlePackets(pikiwidb::TcpConnection*, const char*, int);

  void OnConnect();

  const std::string& PeerIP() const;
  int PeerPort() const;

  bool SendPacket(const std::string& buf);
  bool SendPacket(const void* data, size_t size);
  bool SendPacket(UnboundedBuffer& data);
  bool SendPacket(const evbuffer_iovec* iovecs, size_t nvecs);

  void WriteReply2Client();

  void Close();

  // dbno
  void SetCurrentDB(int dbno) { dbno_ = dbno; }

  int GetCurrentDB() { return dbno_; }

  static PClient* Current();

  // multi
  void SetFlag(uint32_t flag) { flag_ |= flag; }
  void ClearFlag(uint32_t flag) { flag_ &= ~flag; }
  bool IsFlagOn(uint32_t flag) { return flag_ & flag; }
  void FlagExecWrong() {
    if (IsFlagOn(kClientFlagMulti)) {
      SetFlag(kClientFlagWrongExec);
    }
  }

  bool Watch(int dbno, const std::string& key);
  bool NotifyDirty(int dbno, const std::string& key);
  bool Exec();
  void ClearMulti();
  void ClearWatch();

  // pubsub
  std::size_t Subscribe(const std::string& channel) { return channels_.insert(channel).second ? 1 : 0; }

  std::size_t UnSubscribe(const std::string& channel) { return channels_.erase(channel); }

  std::size_t PSubscribe(const std::string& channel) { return pattern_channels_.insert(channel).second ? 1 : 0; }

  std::size_t PUnSubscribe(const std::string& channel) { return pattern_channels_.erase(channel); }

  const std::unordered_set<std::string>& GetChannels() const { return channels_; }
  const std::unordered_set<std::string>& GetPatternChannels() const { return pattern_channels_; }
  std::size_t ChannelCount() const { return channels_.size(); }
  std::size_t PatternChannelCount() const { return pattern_channels_.size(); }

  bool WaitFor(const std::string& key, const std::string* target = nullptr);

  std::unordered_set<std::string> WaitingKeys() const { return waiting_keys_; }
  void ClearWaitingKeys() { waiting_keys_.clear(), target_.clear(); }
  const std::string& GetTarget() const { return target_; }

  void SetName(const std::string& name) { name_ = name; }
  const std::string& GetName() const { return name_; }
  void SetCmdName(const std::string& name) { cmdName_ = name; }
  const std::string& CmdName() const { return cmdName_; }
  void SetSubCmdName(const std::string& name);
  const std::string& SubCmdName() const { return subCmdName_; }
  std::string FullCmdName() const;  // the full name of the command, such as config set|get|rewrite
  void SetKey(const std::string& name) {
    keys_.clear();
    keys_.emplace_back(name);
  }
  void SetKey(std::vector<std::string>& names);
  const std::string& Key() const { return keys_.at(0); }
  const std::vector<std::string>& Keys() const { return keys_; }
  std::vector<storage::FieldValue>& Fvs() { return fvs_; }
  void ClearFvs() { fvs_.clear(); }
  std::vector<std::string>& Fields() { return fields_; }
  void ClearFields() { fields_.clear(); }

  void SetSlaveInfo();
  PSlaveInfo* GetSlaveInfo() const { return slave_info_.get(); }
  void TransferToSlaveThreads();

  static void AddCurrentToMonitor();
  static void FeedMonitors(const std::vector<std::string>& params);

  void SetAuth() { auth_ = true; }
  bool GetAuth() const { return auth_; }
  void RewriteCmd(std::vector<std::string>& params) { parser_.SetParams(params); }
  void Reexecutecommand() { this->executeCommand(); }

  inline size_t ParamsSize() const { return params_.size(); }

  inline ClientState State() const { return state_; }

  inline void SetState(ClientState state) { state_ = state; }

  // All parameters of this command (including the command itself)
  // e.g：["set","key","value"]
  std::span<std::string> argv_;

 private:
  std::shared_ptr<TcpConnection> getTcpConnection() const { return tcp_connection_.lock(); }
  int handlePacket(const char*, int);
  void executeCommand();
  int processInlineCmd(const char*, size_t, std::vector<std::string>&);
  void reset();
  bool isPeerMaster() const;
  int uniqueID() const;

  bool isClusterCmdTarget() const;

  // TcpConnection's life is undetermined, so use weak ptr for safety.
  std::weak_ptr<TcpConnection> tcp_connection_;

  PProtoParser parser_;

  int dbno_;

  std::unordered_set<std::string> channels_;
  std::unordered_set<std::string> pattern_channels_;

  uint32_t flag_;
  std::unordered_map<int32_t, std::unordered_set<std::string> > watch_keys_;
  std::vector<std::vector<std::string> > queue_cmds_;

  // blocked list
  std::unordered_set<std::string> waiting_keys_;
  std::string target_;

  // slave info from master view
  std::unique_ptr<PSlaveInfo> slave_info_;

  // name
  std::string name_;        // client name
  std::string subCmdName_;  // suchAs config set|get|rewrite
  std::string cmdName_;     // suchAs config
  std::vector<std::string> keys_;
  std::vector<storage::FieldValue> fvs_;
  std::vector<std::string> fields_;

  // All parameters of this command (including the command itself)
  // e.g：["set","key","value"]
  std::vector<std::string> params_;
  // auth
  bool auth_ = false;
  time_t last_auth_ = 0;

  ClientState state_;

  static thread_local PClient* s_current;
};
}  // namespace pikiwidb<|MERGE_RESOLUTION|>--- conflicted
+++ resolved
@@ -102,15 +102,12 @@
   kClientFlagMaster = (1 << 3),
 };
 
-<<<<<<< HEAD
 enum class ClientState {
   kOK,
   kClosed,
 };
 
 class DB;
-=======
->>>>>>> 24decdf2
 struct PSlaveInfo;
 
 class PClient : public std::enable_shared_from_this<PClient>, public CmdRes {
