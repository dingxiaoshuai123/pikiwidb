/*
 * Copyright (c) 2023-present, Qihoo, Inc.  All rights reserved.
 * This source code is licensed under the BSD-style license found in the
 * LICENSE file in the root directory of this source tree. An additional grant
 * of patent rights can be found in the PATENTS file in the same directory.
 */

#include "cmd_set.h"
#include <memory>
#include <utility>
#include "pstd/pstd_string.h"
#include "store.h"

namespace pikiwidb {

SIsMemberCmd::SIsMemberCmd(const std::string& name, int16_t arity)
    : BaseCmd(name, arity, kCmdFlagsReadonly, kAclCategoryRead | kAclCategorySet) {}

bool SIsMemberCmd::DoInitial(PClient* client) {
  client->SetKey(client->argv_[1]);
  return true;
}
void SIsMemberCmd::DoCmd(PClient* client) {
  int32_t reply_Num = 0;  // only change to 1 if ismember . key not exist it is 0
  PSTORE.GetBackend(client->GetCurrentDB())->GetStorage()->SIsmember(client->Key(), client->argv_[2], &reply_Num);

  client->AppendInteger(reply_Num);
}

SAddCmd::SAddCmd(const std::string& name, int16_t arity)
    : BaseCmd(name, arity, kCmdFlagsWrite, kAclCategoryWrite | kAclCategorySet) {}

bool SAddCmd::DoInitial(PClient* client) {
  client->SetKey(client->argv_[1]);
  return true;
}
// Integer reply: the number of elements that were added to the set,
// not including all the elements already present in the set.
void SAddCmd::DoCmd(PClient* client) {
  const std::vector<std::string> members(client->argv_.begin() + 2, client->argv_.end());
  int32_t ret = 0;
  storage::Status s = PSTORE.GetBackend(client->GetCurrentDB())->GetStorage()->SAdd(client->Key(), members, &ret);
  if (s.ok()) {
    client->AppendInteger(ret);
  } else {
    client->SetRes(CmdRes::kSyntaxErr, "sadd cmd error");
  }
}

SUnionStoreCmd::SUnionStoreCmd(const std::string& name, int16_t arity)
    : BaseCmd(name, arity, kCmdFlagsWrite, kAclCategoryWrite | kAclCategorySet) {}

bool SUnionStoreCmd::DoInitial(PClient* client) {
  std::vector<std::string> keys(client->argv_.begin() + 1, client->argv_.end());
  client->SetKey(keys);
  return true;
}

void SUnionStoreCmd::DoCmd(PClient* client) {
  std::vector<std::string> keys(client->Keys().begin() + 1, client->Keys().end());
  std::vector<std::string> value_to_dest;
  int32_t ret = 0;
  storage::Status s = PSTORE.GetBackend(client->GetCurrentDB())
                          ->GetStorage()
                          ->SUnionstore(client->Keys().at(0), keys, value_to_dest, &ret);
  if (!s.ok()) {
    client->SetRes(CmdRes::kSyntaxErr, "sunionstore cmd error");
  }
  client->AppendInteger(ret);
}
SInterCmd::SInterCmd(const std::string& name, int16_t arity)
    : BaseCmd(name, arity, kCmdFlagsReadonly, kAclCategoryRead | kAclCategorySet) {}

bool SInterCmd::DoInitial(PClient* client) {
  std::vector keys(client->argv_.begin() + 1, client->argv_.end());

  client->SetKey(keys);
  return true;
}

void SInterCmd::DoCmd(PClient* client) {
  std::vector<std::string> res_vt;
  storage::Status s = PSTORE.GetBackend(client->GetCurrentDB())->GetStorage()->SInter(client->Keys(), &res_vt);
  if (!s.ok()) {
    client->SetRes(CmdRes::kErrOther, "sinter cmd error");
    return;
  }
  client->AppendStringVector(res_vt);
}

SRemCmd::SRemCmd(const std::string& name, int16_t arity)
    : BaseCmd(name, arity, kCmdFlagsWrite, kAclCategoryWrite | kAclCategorySet) {}

bool SRemCmd::DoInitial(PClient* client) {
  client->SetKey(client->argv_[1]);
  return true;
}

void SRemCmd::DoCmd(PClient* client) {
  std::vector<std::string> to_delete_members(client->argv_.begin() + 2, client->argv_.end());
  int32_t reply_num = 0;
  storage::Status s =
      PSTORE.GetBackend(client->GetCurrentDB())->GetStorage()->SRem(client->Key(), to_delete_members, &reply_num);
  if (!s.ok()) {
    client->SetRes(CmdRes::kErrOther, "srem cmd error");
  }
  client->AppendInteger(reply_num);
}

SUnionCmd::SUnionCmd(const std::string& name, int16_t arity)
    : BaseCmd(name, arity, kCmdFlagsReadonly, kAclCategoryRead | kAclCategorySet) {}

bool SUnionCmd::DoInitial(PClient* client) {
  std::vector<std::string> keys(client->argv_.begin() + 1, client->argv_.end());
  client->SetKey(keys);
  return true;
}

void SUnionCmd::DoCmd(PClient* client) {
  std::vector<std::string> res_vt;
  storage::Status s = PSTORE.GetBackend(client->GetCurrentDB())->GetStorage()->SUnion(client->Keys(), &res_vt);
  if (!s.ok()) {
    client->SetRes(CmdRes::kErrOther, "sunion cmd error");
  }
  client->AppendStringVector(res_vt);
}

SInterStoreCmd::SInterStoreCmd(const std::string& name, int16_t arity)
    : BaseCmd(name, arity, kCmdFlagsWrite, kAclCategoryWrite | kAclCategorySet) {}

bool SInterStoreCmd::DoInitial(PClient* client) {
  client->SetKey(client->argv_[1]);
  return true;
}

void SInterStoreCmd::DoCmd(PClient* client) {
  std::vector<std::string> value_to_dest;
  int32_t reply_num = 0;

  std::vector<std::string> inter_keys(client->argv_.begin() + 2, client->argv_.end());
  storage::Status s = PSTORE.GetBackend(client->GetCurrentDB())
                          ->GetStorage()
                          ->SInterstore(client->Key(), inter_keys, value_to_dest, &reply_num);
  if (!s.ok()) {
    client->SetRes(CmdRes::kSyntaxErr, "sinterstore cmd error");
    return;
  }
  client->AppendInteger(reply_num);
}

SCardCmd::SCardCmd(const std::string& name, int16_t arity)
    : BaseCmd(name, arity, kCmdFlagsReadonly, kAclCategoryRead | kAclCategorySet) {}

bool SCardCmd::DoInitial(PClient* client) {
  client->SetKey(client->argv_[1]);
  return true;
}
void SCardCmd::DoCmd(PClient* client) {
  int32_t reply_Num = 0;
  storage::Status s = PSTORE.GetBackend(client->GetCurrentDB())->GetStorage()->SCard(client->Key(), &reply_Num);
  if (!s.ok()) {
    client->SetRes(CmdRes::kSyntaxErr, "scard cmd error");
    return;
  }
  client->AppendInteger(reply_Num);
}

SMoveCmd::SMoveCmd(const std::string& name, int16_t arity)
    : BaseCmd(name, arity, kCmdFlagsWrite, kAclCategoryWrite | kAclCategorySet) {}

bool SMoveCmd::DoInitial(PClient* client) { return true; }

void SMoveCmd::DoCmd(PClient* client) {
  int32_t reply_num = 0;
  storage::Status s = PSTORE.GetBackend(client->GetCurrentDB())
                          ->GetStorage()
                          ->SMove(client->argv_[1], client->argv_[2], client->argv_[3], &reply_num);
  if (!s.ok()) {
    client->SetRes(CmdRes::kErrOther, "smove cmd error");
    return;
  }
  client->AppendInteger(reply_num);
}

SRandMemberCmd::SRandMemberCmd(const std::string& name, int16_t arity)
    : BaseCmd(name, arity, kCmdFlagsReadonly, kAclCategoryRead | kAclCategorySet) {}

bool SRandMemberCmd::DoInitial(PClient* client) {
  if (client->argv_.size() > 3) {
    client->SetRes(CmdRes::kWrongNum, client->CmdName());
    return false;
  } else if (client->argv_.size() == 3) {
    try {
      this->num_rand = stoi(client->argv_[2]);
    } catch (const std::invalid_argument& e) {
      client->SetRes(CmdRes::kInvalidBitInt, "srandmember cmd should have integer num of count.");
      return false;
    }
  }
  return true;
}

void SRandMemberCmd::DoCmd(PClient* client) {
  std::vector<std::string> vec_ret;
  storage::Status s =
      PSTORE.GetBackend(client->GetCurrentDB())->GetStorage()->SRandmember(client->Key(), this->num_rand, &vec_ret);
  if (!s.ok()) {
    client->SetRes(CmdRes::kSyntaxErr, "srandmember cmd error");
    return;
  }
  if (client->argv_.size() == 3) {
    client->AppendStringVector(vec_ret);
  } else if (client->argv_.size() == 2) {  // srand only needs to return one element
    client->AppendString(vec_ret[0]);
  }
  return;
}

SPopCmd::SPopCmd(const std::string& name, int16_t arity)
    : BaseCmd(name, arity, kCmdFlagsWrite, kAclCategoryWrite | kAclCategorySet) {}

bool SPopCmd::DoInitial(PClient* client) {
  client->SetKey(client->argv_[1]);
  return true;
}

void SPopCmd::DoCmd(PClient* client) {
  std::vector<std::string> delete_members;
  if ((client->argv_.size()) == 2) {
    int64_t cnt = 1;
    std::vector<std::string> delete_member;
    storage::Status s =
        PSTORE.GetBackend(client->GetCurrentDB())->GetStorage()->SPop(client->Key(), &delete_member, cnt);
    if (!s.ok()) {
      client->SetRes(CmdRes::kSyntaxErr, "spop cmd error");
      return;
    }
    client->AppendString(delete_member[0]);

  } else if ((client->argv_.size()) == 3) {
    std::vector<std::string> delete_members;
    int64_t cnt = 1;
    if (client->argv_[2].find(".") != std::string::npos || !pstd::String2int(client->argv_[2], &cnt)) {
      client->SetRes(CmdRes::kInvalidInt);
      return;
    }
    storage::Status s =
        PSTORE.GetBackend(client->GetCurrentDB())->GetStorage()->SPop(client->Key(), &delete_members, cnt);
    if (!s.ok()) {
      client->SetRes(CmdRes::kSyntaxErr, "spop cmd error");
      return;
    }
    client->AppendStringVector(delete_members);

  } else {
    client->SetRes(CmdRes::kWrongNum, "spop");
    return;
  }
}

SMembersCmd::SMembersCmd(const std::string& name, int16_t arity)
    : BaseCmd(name, arity, kCmdFlagsReadonly, kAclCategoryRead | kAclCategorySet) {}

bool SMembersCmd::DoInitial(PClient* client) {
  client->SetKey(client->argv_[1]);
  return true;
}

void SMembersCmd::DoCmd(PClient* client) {
  std::vector<std::string> delete_members;
  storage::Status s = PSTORE.GetBackend(client->GetCurrentDB())->GetStorage()->SMembers(client->Key(), &delete_members);
  if (!s.ok()) {
    client->SetRes(CmdRes::kSyntaxErr, "smembers cmd error");
    return;
  }
  client->AppendStringVector(delete_members);
}

SDiffCmd::SDiffCmd(const std::string& name, int16_t arity)
    : BaseCmd(name, arity, kCmdFlagsReadonly, kAclCategoryRead | kAclCategorySet) {}

bool SDiffCmd::DoInitial(PClient* client) {
  client->SetKey(client->argv_[1]);
  return true;
}

void SDiffCmd::DoCmd(PClient* client) {
  std::vector<std::string> diff_members;
  std::vector<std::string> diff_keys(client->argv_.begin() + 1, client->argv_.end());
  storage::Status s = PSTORE.GetBackend(client->GetCurrentDB())->GetStorage()->SDiff(diff_keys, &diff_members);
  if (!s.ok()) {
    client->SetRes(CmdRes::kSyntaxErr, "sdiff cmd error");
    return;
  }
  client->AppendStringVector(diff_members);
}

SDiffstoreCmd::SDiffstoreCmd(const std::string& name, int16_t arity)
    : BaseCmd(name, arity, kCmdFlagsWrite, kAclCategoryWrite | kAclCategorySet) {}

bool SDiffstoreCmd::DoInitial(PClient* client) {
  client->SetKey(client->argv_[1]);
  return true;
}

void SDiffstoreCmd::DoCmd(PClient* client) {
  std::vector<std::string> value_to_dest;
  int32_t reply_num = 0;
  std::vector<std::string> diffstore_keys(client->argv_.begin() + 2, client->argv_.end());
  storage::Status s = PSTORE.GetBackend(client->GetCurrentDB())
                          ->GetStorage()
                          ->SDiffstore(client->Key(), diffstore_keys, value_to_dest, &reply_num);
  if (!s.ok()) {
    client->SetRes(CmdRes::kSyntaxErr, "sdiffstore cmd error");
    return;
  }
  client->AppendInteger(reply_num);
}
<<<<<<< HEAD

SScanCmd::SScanCmd(const std::string& name, int16_t arity)
    : BaseCmd(name, arity, kCmdFlagsReadonly, kAclCategoryRead | kAclCategorySet) {}

bool SScanCmd::DoInitial(PClient* client) {
  if (auto size = client->argv_.size(); size != 3 && size != 5 && size != 7) {
    client->SetRes(CmdRes::kSyntaxErr);
    return false;
  }
  client->SetKey(client->argv_[1]);
  return true;
}

void SScanCmd::DoCmd(PClient* client) {
  const auto& argv = client->argv_;
  // parse arguments
  int64_t cursor = 0;
  int64_t count = 10;
  std::string pattern{"*"};
  if (pstd::String2int(argv[2], &cursor) == 0) {
    client->SetRes(CmdRes::kInvalidCursor, kCmdNameSScan);
    return;
  }
  for (size_t i = 3; i < argv.size(); i += 2) {
    if (auto lower = pstd::StringToLower(argv[i]); kMatchSymbol == lower) {
      pattern = argv[i + 1];
    } else if (kCountSymbol == lower) {
      if (pstd::String2int(argv[i + 1], &count) == 0) {
        client->SetRes(CmdRes::kInvalidInt, kCmdNameSScan);
        return;
      }
      if (count < 0) {
        client->SetRes(CmdRes::kSyntaxErr, kCmdNameSScan);
        return;
      }
    } else {
      client->SetRes(CmdRes::kSyntaxErr, kCmdNameSScan);
      return;
    }
  }

  // execute command
  std::vector<std::string> members;
  int64_t next_cursor{};
  auto status = PSTORE.GetBackend(client->GetCurrentDB())
                    ->GetStorage()
                    ->SScan(client->Key(), cursor, pattern, count, &members, &next_cursor);
  if (!status.ok() && !status.IsNotFound()) {
    client->SetRes(CmdRes::kErrOther, status.ToString());
    return;
  }

  // reply to client
  client->AppendArrayLen(2);
  client->AppendString(std::to_string(next_cursor));
  client->AppendArrayLenUint64(members.size());
  for (const auto& member : members) {
    client->AppendString(member);
  }
}
=======
>>>>>>> 24decdf2
}  // namespace pikiwidb<|MERGE_RESOLUTION|>--- conflicted
+++ resolved
@@ -316,7 +316,6 @@
   }
   client->AppendInteger(reply_num);
 }
-<<<<<<< HEAD
 
 SScanCmd::SScanCmd(const std::string& name, int16_t arity)
     : BaseCmd(name, arity, kCmdFlagsReadonly, kAclCategoryRead | kAclCategorySet) {}
@@ -377,6 +376,5 @@
     client->AppendString(member);
   }
 }
-=======
->>>>>>> 24decdf2
+
 }  // namespace pikiwidb