--- conflicted
+++ resolved
@@ -186,17 +186,14 @@
 void SCardCmd::DoCmd(PClient* client) {
   int32_t reply_Num = 0;
   storage::Status s = PSTORE.GetBackend(client->GetCurrentDB())->GetStorage()->SCard(client->Key(), &reply_Num);
-<<<<<<< HEAD
   if (!s.ok()) {
     if (s.IsInvalidArgument()) {
       client->SetRes(CmdRes::kMultiKey);
     } else {
       client->SetRes(CmdRes::kSyntaxErr, "scard cmd error");
     }
-=======
   if (s.ok() || s.IsNotFound()) {
     client->AppendInteger(reply_Num);
->>>>>>> 110fa8c7
     return;
   }
   client->SetRes(CmdRes::kSyntaxErr, "scard cmd error");
