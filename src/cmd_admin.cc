/*
 * Copyright (c) 2023-present, Qihoo, Inc.  All rights reserved.
 * This source code is licensed under the BSD-style license found in the
 * LICENSE file in the root directory of this source tree. An additional grant
 * of patent rights can be found in the PATENTS file in the same directory.
 */

#include "cmd_admin.h"
<<<<<<< HEAD
#include "pikiwidb.h"
=======

#include "braft/raft.h"
#include "rocksdb/version.h"

#include "praft/praft.h"
>>>>>>> 24decdf2
#include "store.h"

namespace pikiwidb {

CmdConfig::CmdConfig(const std::string& name, int arity) : BaseCmdGroup(name, kCmdFlagsAdmin, kAclCategoryAdmin) {}

bool CmdConfig::HasSubCommand() const { return true; }

CmdConfigGet::CmdConfigGet(const std::string& name, int16_t arity)
    : BaseCmd(name, arity, kCmdFlagsAdmin | kCmdFlagsWrite, kAclCategoryAdmin) {}

bool CmdConfigGet::DoInitial(PClient* client) { return true; }

void CmdConfigGet::DoCmd(PClient* client) {
  std::vector<std::string> results;
  for (int i = 0; i < client->argv_.size() - 2; i++) {
    g_config.Get(client->argv_[i + 2], &results);
  }
  client->AppendStringVector(results);
}

CmdConfigSet::CmdConfigSet(const std::string& name, int16_t arity)
    : BaseCmd(name, arity, kCmdFlagsAdmin, kAclCategoryAdmin) {}

bool CmdConfigSet::DoInitial(PClient* client) { return true; }

void CmdConfigSet::DoCmd(PClient* client) {
  auto s = g_config.Set(client->argv_[2], client->argv_[3]);
  if (!s.ok()) {
    client->SetRes(CmdRes::kInvalidParameter);
  } else {
    client->SetRes(CmdRes::kOK);
  }
}

FlushdbCmd::FlushdbCmd(const std::string& name, int16_t arity)
    : BaseCmd(name, arity, kCmdFlagsAdmin | kCmdFlagsWrite, kAclCategoryWrite | kAclCategoryAdmin) {}

bool FlushdbCmd::DoInitial(PClient* client) { return true; }

void FlushdbCmd::DoCmd(PClient* client) {
  //  PSTORE.dirty_ += PSTORE.DBSize();
  //  PSTORE.ClearCurrentDB();
  //  Propagate(PSTORE.GetDB(), std::vector<PString>{"flushdb"});
  client->AppendString("flushdb cmd in development");
}

FlushallCmd::FlushallCmd(const std::string& name, int16_t arity)
    : BaseCmd(name, arity, kCmdFlagsAdmin | kCmdFlagsWrite, kAclCategoryWrite | kAclCategoryAdmin) {}

bool FlushallCmd::DoInitial(PClient* client) { return true; }

void FlushallCmd::DoCmd(PClient* client) {
  //  int currentDB = PSTORE.GetDB();
  //  std::vector<PString> param{"flushall"};
  //  DEFER {
  //    PSTORE.SelectDB(currentDB);
  //    Propagate(-1, param);
  //    PSTORE.ResetDB();
  //  };
  //
  //  for (int dbno = 0; true; ++dbno) {
  //    if (PSTORE.SelectDB(dbno) == -1) {
  //      break;
  //    }
  //    PSTORE.dirty_ += PSTORE.DBSize();
  //  }
  client->AppendString("flushall' cmd in development");
}

SelectCmd::SelectCmd(const std::string& name, int16_t arity)
    : BaseCmd(name, arity, kCmdFlagsAdmin | kCmdFlagsReadonly, kAclCategoryAdmin) {}

bool SelectCmd::DoInitial(PClient* client) { return true; }

void SelectCmd::DoCmd(PClient* client) {
  int index = atoi(client->argv_[1].c_str());
  if (index < 0 || index >= g_config.databases) {
    client->SetRes(CmdRes::kInvalidIndex, kCmdNameSelect + " DB index is out of range");
    return;
  }
  client->SetCurrentDB(index);
  client->SetRes(CmdRes::kOK);
}

<<<<<<< HEAD
ShutdownCmd::ShutdownCmd(const std::string& name, int16_t arity)
    : BaseCmd(name, arity, kCmdFlagsAdmin | kCmdFlagsWrite, kAclCategoryAdmin | kAclCategoryWrite) {}

bool ShutdownCmd::DoInitial(PClient* client) {
  // For now, only shutdown need check local
  if (client->PeerIP().find("127.0.0.1") == std::string::npos &&
      client->PeerIP().find(g_config.ip.ToString()) == std::string::npos) {
    client->SetRes(CmdRes::kErrOther, kCmdNameShutdown + " should be localhost");
    return false;
  }
  return true;
}

void ShutdownCmd::DoCmd(PClient* client) {
  PSTORE.GetBackend(client->GetCurrentDB())->UnLockShared();
  g_pikiwidb->Stop();
  PSTORE.GetBackend(client->GetCurrentDB())->LockShared();
  client->SetRes(CmdRes::kNone);
}

PingCmd::PingCmd(const std::string& name, int16_t arity)
    : BaseCmd(name, arity, kCmdFlagsWrite, kAclCategoryWrite | kAclCategoryList) {}

bool PingCmd::DoInitial(PClient* client) { return true; }

void PingCmd::DoCmd(PClient* client) { client->SetRes(CmdRes::kPong, "PONG"); }
=======
InfoCmd::InfoCmd(const std::string& name, int16_t arity)
    : BaseCmd(name, arity, kCmdFlagsAdmin | kCmdFlagsReadonly, kAclCategoryAdmin) {}

bool InfoCmd::DoInitial(PClient* client) { return true; }

// @todo The info raft command is only supported for the time being
void InfoCmd::DoCmd(PClient* client) {
  if (client->argv_.size() <= 1) {
    return client->SetRes(CmdRes::kWrongNum, client->CmdName());
  }

  auto cmd = client->argv_[1];
  if (!strcasecmp(cmd.c_str(), "RAFT")) {
    InfoRaft(client);
  } else if (!strcasecmp(cmd.c_str(), "data")) {
    InfoData(client);
  } else {
    client->SetRes(CmdRes::kErrOther, "the cmd is not supported");
  }
}

/*
* INFO raft
* Querying Node Information.
* Reply:
*   raft_node_id:595100767
    raft_state:up
    raft_role:follower
    raft_is_voting:yes
    raft_leader_id:1733428433
    raft_current_term:1
    raft_num_nodes:2
    raft_num_voting_nodes:2
    raft_node1:id=1733428433,state=connected,voting=yes,addr=localhost,port=5001,last_conn_secs=5,conn_errors=0,conn_oks=1
*/
void InfoCmd::InfoRaft(PClient* client) {
  if (client->argv_.size() != 2) {
    return client->SetRes(CmdRes::kWrongNum, client->CmdName());
  }

  if (!PRAFT.IsInitialized()) {
    return client->SetRes(CmdRes::kErrOther, "Don't already cluster member");
  }

  auto node_status = PRAFT.GetNodeStatus();
  if (node_status.state == braft::State::STATE_END) {
    return client->SetRes(CmdRes::kErrOther, "Node is not initialized");
  }

  std::string message;
  message += "raft_group_id:" + PRAFT.GetGroupID() + "\r\n";
  message += "raft_node_id:" + PRAFT.GetNodeID() + "\r\n";
  message += "raft_peer_id:" + PRAFT.GetPeerID() + "\r\n";
  if (braft::is_active_state(node_status.state)) {
    message += "raft_state:up\r\n";
  } else {
    message += "raft_state:down\r\n";
  }
  message += "raft_role:" + std::string(braft::state2str(node_status.state)) + "\r\n";
  message += "raft_leader_id:" + node_status.leader_id.to_string() + "\r\n";
  message += "raft_current_term:" + std::to_string(node_status.term) + "\r\n";

  if (PRAFT.IsLeader()) {
    std::vector<braft::PeerId> peers;
    auto status = PRAFT.GetListPeers(&peers);
    if (!status.ok()) {
      return client->SetRes(CmdRes::kErrOther, status.error_str());
    }

    for (int i = 0; i < peers.size(); i++) {
      message += "raft_node" + std::to_string(i) + ":addr=" + butil::ip2str(peers[i].addr.ip).c_str() +
                 ",port=" + std::to_string(peers[i].addr.port) + "\r\n";
    }
  }

  client->AppendString(message);
}

void InfoCmd::InfoData(PClient* client) {
  if (client->argv_.size() != 2) {
    return client->SetRes(CmdRes::kWrongNum, client->CmdName());
  }

  std::string message;
  message += DATABASES_NUM + std::string(":") + std::to_string(pikiwidb::g_config.databases) + "\r\n";
  message += ROCKSDB_NUM + std::string(":") + std::to_string(pikiwidb::g_config.db_instance_num) + "\r\n";
  message += ROCKSDB_VERSION + std::string(":") + ROCKSDB_NAMESPACE::GetRocksVersionAsString() + "\r\n";

  client->AppendString(message);
}
>>>>>>> 24decdf2

}  // namespace pikiwidb<|MERGE_RESOLUTION|>--- conflicted
+++ resolved
@@ -6,16 +6,13 @@
  */
 
 #include "cmd_admin.h"
-<<<<<<< HEAD
-#include "pikiwidb.h"
-=======
 
 #include "braft/raft.h"
 #include "rocksdb/version.h"
 
 #include "praft/praft.h"
->>>>>>> 24decdf2
 #include "store.h"
+#include "pikiwidb.h"
 
 namespace pikiwidb {
 
@@ -100,7 +97,6 @@
   client->SetRes(CmdRes::kOK);
 }
 
-<<<<<<< HEAD
 ShutdownCmd::ShutdownCmd(const std::string& name, int16_t arity)
     : BaseCmd(name, arity, kCmdFlagsAdmin | kCmdFlagsWrite, kAclCategoryAdmin | kAclCategoryWrite) {}
 
@@ -127,7 +123,7 @@
 bool PingCmd::DoInitial(PClient* client) { return true; }
 
 void PingCmd::DoCmd(PClient* client) { client->SetRes(CmdRes::kPong, "PONG"); }
-=======
+
 InfoCmd::InfoCmd(const std::string& name, int16_t arity)
     : BaseCmd(name, arity, kCmdFlagsAdmin | kCmdFlagsReadonly, kAclCategoryAdmin) {}
 
@@ -218,6 +214,5 @@
 
   client->AppendString(message);
 }
->>>>>>> 24decdf2
 
 }  // namespace pikiwidb