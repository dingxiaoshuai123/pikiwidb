//  Copyright (c) 2017-present, Qihoo, Inc.  All rights reserved.
//  This source code is licensed under the BSD-style license found in the
//  LICENSE file in the root directory of this source tree. An additional grant
//  of patent rights can be found in the PATENTS file in the same directory.

#ifndef INCLUDE_STORAGE_STORAGE_H_
#define INCLUDE_STORAGE_STORAGE_H_

#include <unistd.h>
#include <cstdint>
#include <functional>
#include <future>
#include <limits>
#include <map>
#include <queue>
#include <string>
#include <utility>
#include <vector>

#include "rocksdb/convenience.h"
#include "rocksdb/filter_policy.h"
#include "rocksdb/options.h"
#include "rocksdb/rate_limiter.h"
#include "rocksdb/slice.h"
#include "rocksdb/status.h"
#include "rocksdb/table.h"

#include "pstd/env.h"
#include "pstd/pstd_mutex.h"
#include "storage/slot_indexer.h"

namespace pikiwidb {
class Binlog;
}

namespace storage {

inline constexpr double ZSET_SCORE_MAX = std::numeric_limits<double>::max();
inline constexpr double ZSET_SCORE_MIN = std::numeric_limits<double>::lowest();

inline const std::string PROPERTY_TYPE_ROCKSDB_CUR_SIZE_ALL_MEM_TABLES = "rocksdb.cur-size-all-mem-tables";
inline const std::string PROPERTY_TYPE_ROCKSDB_ESTIMATE_TABLE_READER_MEM = "rocksdb.estimate-table-readers-mem";
inline const std::string PROPERTY_TYPE_ROCKSDB_BACKGROUND_ERRORS = "rocksdb.background-errors";

inline constexpr size_t BATCH_DELETE_LIMIT = 100;
inline constexpr size_t COMPACT_THRESHOLD_COUNT = 2000;

inline constexpr uint64_t kNoFlush = std::numeric_limits<uint64_t>::max();
inline constexpr uint64_t kFlush = 0;

using Options = rocksdb::Options;
using BlockBasedTableOptions = rocksdb::BlockBasedTableOptions;
using Status = rocksdb::Status;
using Slice = rocksdb::Slice;
using Env = rocksdb::Env;
using LogIndex = int64_t;

class Redis;
enum class OptionType;

template <typename T1, typename T2>
class LRUCache;

using AppendLogFunction = std::function<void(const pikiwidb::Binlog&, std::promise<Status>&&)>;

struct StorageOptions {
  rocksdb::Options options;
  rocksdb::BlockBasedTableOptions table_options;
  size_t block_cache_size = 0;
  bool share_block_cache = false;
  size_t statistics_max_size = 0;
  size_t small_compaction_threshold = 5000;
  size_t small_compaction_duration_threshold = 10000;
  size_t db_instance_num = 3;  // default = 3
<<<<<<< HEAD
  int db_id;
=======
  int db_id = 0;
  AppendLogFunction append_log_function = nullptr;
  uint32_t raft_timeout_s = std::numeric_limits<uint32_t>::max();
>>>>>>> 24decdf2
  Status ResetOptions(const OptionType& option_type, const std::unordered_map<std::string, std::string>& options_map);
};

struct KeyValue {
  std::string key;
  std::string value;
  bool operator==(const KeyValue& kv) const { return (kv.key == key && kv.value == value); }
  bool operator<(const KeyValue& kv) const { return key < kv.key; }
};

struct KeyInfo {
  uint64_t keys = 0;
  uint64_t expires = 0;
  uint64_t avg_ttl = 0;
  uint64_t invaild_keys = 0;

  KeyInfo() : keys(0), expires(0), avg_ttl(0), invaild_keys(0) {}

  KeyInfo(uint64_t k, uint64_t e, uint64_t a, uint64_t i) : keys(k), expires(e), avg_ttl(a), invaild_keys(i) {}

  KeyInfo operator+(const KeyInfo& info) {
    KeyInfo res;
    res.keys = keys + info.keys;
    res.expires = expires + info.expires;
    res.avg_ttl = avg_ttl + info.avg_ttl;
    res.invaild_keys = invaild_keys + info.invaild_keys;
    return res;
  }
};

struct ValueStatus {
  std::string value;
  Status status;
  uint64_t ttl;
  bool operator==(const ValueStatus& vs) const { return (vs.value == value && vs.status == status && vs.ttl == ttl); }
};

struct FieldValue {
  std::string field;
  std::string value;
  FieldValue() = default;
  FieldValue(const std::string& k, const std::string& v) : field(k), value(v) {}
  FieldValue(std::string&& k, std::string&& v) : field(std::move(k)), value(std::move(v)) {}
  bool operator==(const FieldValue& fv) const { return (fv.field == field && fv.value == value); }
};

struct KeyVersion {
  std::string key;
  uint64_t version = 0;
  bool operator==(const KeyVersion& kv) const { return (kv.key == key && kv.version == version); }
};

struct ScoreMember {
  ScoreMember() : score(0.0), member("") {}
  ScoreMember(double t_score, const std::string& t_member) : score(t_score), member(t_member) {}
  double score;
  std::string member;
  bool operator==(const ScoreMember& sm) const { return (sm.score == score && sm.member == member); }
};

enum BeforeOrAfter { Before, After };

enum DataType { kAll, kStrings, kHashes, kSets, kLists, kZSets };

const std::string DataTypeToString[] = {"all", "string", "hash", "set", "list", "zset"};
const char DataTypeTag[] = {'a', 'k', 'h', 's', 'l', 'z'};

enum class OptionType {
  kDB,
  kColumnFamily,
};

enum ColumnFamilyType { kMeta, kData, kMetaAndData };

enum AGGREGATE { SUM, MIN, MAX };

enum BitOpType { kBitOpAnd = 1, kBitOpOr, kBitOpXor, kBitOpNot, kBitOpDefault };

enum Operation {
  kNone = 0,
  kCleanAll,
  kCleanStrings,
  kCleanHashes,
  kCleanZSets,
  kCleanSets,
  kCleanLists,
  kCompactRange
};

struct BGTask {
  DataType type;
  Operation operation;
  std::vector<std::string> argv;

  BGTask(const DataType& _type = DataType::kAll, const Operation& _opeation = Operation::kNone,
         const std::vector<std::string>& _argv = {})
      : type(_type), operation(_opeation), argv(_argv) {}
};

class Storage {
 public:
  Storage();
  ~Storage();

  Status Open(const StorageOptions& storage_options, const std::string& db_path);

  Status CreateCheckpoint(const std::string& dump_path, int index);

  Status LoadCheckpoint(const std::string& dump_path, const std::string& db_path, int index);

  Status LoadCursorStartKey(const DataType& dtype, int64_t cursor, char* type, std::string* start_key);

  Status StoreCursorStartKey(const DataType& dtype, int64_t cursor, char type, const std::string& next_key);

  std::unique_ptr<Redis>& GetDBInstance(const Slice& key);

  std::unique_ptr<Redis>& GetDBInstance(const std::string& key);

  // Strings Commands

  // Set key to hold the string value. if key
  // already holds a value, it is overwritten
  Status Set(const Slice& key, const Slice& value);

  // Set key to hold the string value. if key exist
  Status Setxx(const Slice& key, const Slice& value, int32_t* ret, uint64_t ttl = 0);

  // Get the value of key. If the key does not exist
  // the special value nil is returned
  Status Get(const Slice& key, std::string* value);

  // Get the value and ttl of key. If the key does not exist
  // the special value nil is returned. If the key has no ttl, ttl is -1
  Status GetWithTTL(const Slice& key, std::string* value, uint64_t* ttl);

  // Atomically sets key to value and returns the old value stored at key
  // Returns an error when key exists but does not hold a string value.
  Status GetSet(const Slice& key, const Slice& value, std::string* old_value);

  // Sets or clears the bit at offset in the string value stored at key
  Status SetBit(const Slice& key, int64_t offset, int32_t value, int32_t* ret);

  // Returns the bit value at offset in the string value stored at key
  Status GetBit(const Slice& key, int64_t offset, int32_t* ret);

  // Sets the given keys to their respective values
  // MSET replaces existing values with new values
  Status MSet(const std::vector<KeyValue>& kvs);

  // Returns the values of all specified keys. For every key
  // that does not hold a string value or does not exist, the
  // special value nil is returned
  Status MGet(const std::vector<std::string>& keys, std::vector<ValueStatus>* vss);

  // Returns the values of all specified keyswithTTL. For every key
  // that does not hold a string value or does not exist, the
  // special value nil is returned
  Status MGetWithTTL(const std::vector<std::string>& keys, std::vector<ValueStatus>* vss);

  // Set key to hold string value if key does not exist
  // return 1 if the key was set
  // return 0 if the key was not set
  Status Setnx(const Slice& key, const Slice& value, int32_t* ret, uint64_t ttl = 0);

  // Sets the given keys to their respective values.
  // MSETNX will not perform any operation at all even
  // if just a single key already exists.
  Status MSetnx(const std::vector<KeyValue>& kvs, int32_t* ret);

  // Set key to hold string new_value if key currently hold the give value
  // return 1 if the key currently hold the give value And override success
  // return 0 if the key doesn't exist And override fail
  // return -1 if the key currently does not hold the given value And override fail
  Status Setvx(const Slice& key, const Slice& value, const Slice& new_value, int32_t* ret, uint64_t ttl = 0);

  // delete the key that holds a given value
  // return 1 if the key currently hold the give value And delete success
  // return 0 if the key doesn't exist And del fail
  // return -1 if the key currently does not hold the given value And del fail
  Status Delvx(const Slice& key, const Slice& value, int32_t* ret);

  // Set key to hold string value if key does not exist
  // return the length of the string after it was modified by the command
  Status Setrange(const Slice& key, int64_t start_offset, const Slice& value, int32_t* ret);

  // Returns the substring of the string value stored at key,
  // determined by the offsets start and end (both are inclusive)
  Status Getrange(const Slice& key, int64_t start_offset, int64_t end_offset, std::string* ret);

  Status GetrangeWithValue(const Slice& key, int64_t start_offset, int64_t end_offset, std::string* ret,
                           std::string* value, uint64_t* ttl);

  // If key already exists and is a string, this command appends the value at
  // the end of the string
  // return the length of the string after the append operation
  Status Append(const Slice& key, const Slice& value, int32_t* ret);

  // Count the number of set bits (population counting) in a string.
  // return the number of bits set to 1
  // note: if need to specified offset, set have_range to true
  Status BitCount(const Slice& key, int64_t start_offset, int64_t end_offset, int32_t* ret, bool have_range);

  // Perform a bitwise operation between multiple keys
  // and store the result in the destination key
  Status BitOp(BitOpType op, const std::string& dest_key, const std::vector<std::string>& src_keys,
               std::string& value_to_dest, int64_t* ret);

  // Return the position of the first bit set to 1 or 0 in a string
  // BitPos key 0
  Status BitPos(const Slice& key, int32_t bit, int64_t* ret);
  // BitPos key 0 [start]
  Status BitPos(const Slice& key, int32_t bit, int64_t start_offset, int64_t* ret);
  // BitPos key 0 [start] [end]
  Status BitPos(const Slice& key, int32_t bit, int64_t start_offset, int64_t end_offset, int64_t* ret);

  // Decrements the number stored at key by decrement
  // return the value of key after the decrement
  Status Decrby(const Slice& key, int64_t value, int64_t* ret);

  // Increments the number stored at key by increment.
  // If the key does not exist, it is set to 0 before performing the operation
  Status Incrby(const Slice& key, int64_t value, int64_t* ret);

  // Increment the string representing a floating point number
  // stored at key by the specified increment.
  Status Incrbyfloat(const Slice& key, const Slice& value, std::string* ret);

  // Set key to hold the string value and set key to timeout after a given
  // number of seconds
  Status Setex(const Slice& key, const Slice& value, uint64_t ttl);

  // Returns the length of the string value stored at key. An error
  // is returned when key holds a non-string value.
  Status Strlen(const Slice& key, int32_t* len);

  // PKSETEXAT has the same effect and semantic as SETEX, but instead of
  // specifying the number of seconds representing the TTL (time to live), it
  // takes an absolute Unix timestamp (seconds since January 1, 1970). A
  // timestamp in the past will delete the key immediately.
  Status PKSetexAt(const Slice& key, const Slice& value, uint64_t timestamp);

  // Hashes Commands

  // Sets field in the hash stored at key to value. If key does not exist, a new
  // key holding a hash is created. If field already exists in the hash, it is
  // overwritten.
  Status HSet(const Slice& key, const Slice& field, const Slice& value, int32_t* res);

  // Returns the value associated with field in the hash stored at key.
  // the value associated with field, or nil when field is not present in the
  // hash or key does not exist.
  Status HGet(const Slice& key, const Slice& field, std::string* value);

  // Sets the specified fields to their respective values in the hash stored at
  // key. This command overwrites any specified fields already existing in the
  // hash. If key does not exist, a new key holding a hash is created.
  Status HMSet(const Slice& key, const std::vector<FieldValue>& fvs);

  // Returns the values associated with the specified fields in the hash stored
  // at key.
  // For every field that does not exist in the hash, a nil value is returned.
  // Because a non-existing keys are treated as empty hashes, running HMGET
  // against a non-existing key will return a list of nil values.
  Status HMGet(const Slice& key, const std::vector<std::string>& fields, std::vector<ValueStatus>* vss);

  // Returns all fields and values of the hash stored at key. In the returned
  // value, every field name is followed by its value, so the length of the
  // reply is twice the size of the hash.
  Status HGetall(const Slice& key, std::vector<FieldValue>* fvs);

  Status HGetallWithTTL(const Slice& key, std::vector<FieldValue>* fvs, uint64_t* ttl);

  // Returns all field names in the hash stored at key.
  Status HKeys(const Slice& key, std::vector<std::string>* fields);

  // Returns all values in the hash stored at key.
  Status HVals(const Slice& key, std::vector<std::string>* values);

  // Sets field in the hash stored at key to value, only if field does not yet
  // exist. If key does not exist, a new key holding a hash is created. If field
  // already exists, this operation has no effect.
  Status HSetnx(const Slice& key, const Slice& field, const Slice& value, int32_t* ret);

  // Returns the number of fields contained in the hash stored at key.
  // Return 0 when key does not exist.
  Status HLen(const Slice& key, int32_t* ret);

  // Returns the string length of the value associated with field in the hash
  // stored at key. If the key or the field do not exist, 0 is returned.
  Status HStrlen(const Slice& key, const Slice& field, int32_t* len);

  // Returns if field is an existing field in the hash stored at key.
  // Return Status::Ok() if the hash contains field.
  // Return Status::NotFound() if the hash does not contain field,
  // or key does not exist.
  Status HExists(const Slice& key, const Slice& field);

  // Increments the number stored at field in the hash stored at key by
  // increment. If key does not exist, a new key holding a hash is created. If
  // field does not exist the value is set to 0 before the operation is
  // performed.
  Status HIncrby(const Slice& key, const Slice& field, int64_t value, int64_t* ret);

  // Increment the specified field of a hash stored at key, and representing a
  // floating point number, by the specified increment. If the increment value
  // is negative, the result is to have the hash field value decremented instead
  // of incremented. If the field does not exist, it is set to 0 before
  // performing the operation. An error is returned if one of the following
  // conditions occur:
  //
  // The field contains a value of the wrong type (not a string).
  // The current field content or the specified increment are not parsable as a
  // double precision floating point number.
  Status HIncrbyfloat(const Slice& key, const Slice& field, const Slice& by, std::string* new_value);

  // Removes the specified fields from the hash stored at key. Specified fields
  // that do not exist within this hash are ignored. If key does not exist, it
  // is treated as an empty hash and this command returns 0.
  Status HDel(const Slice& key, const std::vector<std::string>& fields, int32_t* ret);

  // See SCAN for HSCAN documentation.
  Status HScan(const Slice& key, int64_t cursor, const std::string& pattern, int64_t count,
               std::vector<FieldValue>* field_values, int64_t* next_cursor);

  // Iterate over a Hash table of fields
  // return next_field that the user need to use as the start_field argument
  // in the next call
  Status HScanx(const Slice& key, const std::string& start_field, const std::string& pattern, int64_t count,
                std::vector<FieldValue>* field_values, std::string* next_field);

  // Return random field(s) and value(s) from the hash value stored at key.
  Status HRandField(const Slice& key, int64_t count, bool with_values, std::vector<std::string>* res);

  // Iterate over a Hash table of fields by specified range
  // return next_field that the user need to use as the start_field argument
  // in the next call
  Status PKHScanRange(const Slice& key, const Slice& field_start, const std::string& field_end, const Slice& pattern,
                      int32_t limit, std::vector<FieldValue>* field_values, std::string* next_field);

  // part from the reversed ordering, PKHRSCANRANGE is similar to PKHScanRange
  Status PKHRScanRange(const Slice& key, const Slice& field_start, const std::string& field_end, const Slice& pattern,
                       int32_t limit, std::vector<FieldValue>* field_values, std::string* next_field);

  // Sets Commands

  // Add the specified members to the set stored at key. Specified members that
  // are already a member of this set are ignored. If key does not exist, a new
  // set is created before adding the specified members.
  Status SAdd(const Slice& key, const std::vector<std::string>& members, int32_t* ret);

  // Returns the set cardinality (number of elements) of the set stored at key.
  Status SCard(const Slice& key, int32_t* ret);

  // Returns the members of the set resulting from the difference between the
  // first set and all the successive sets.
  //
  // For example:
  //   key1 = {a, b, c, d}
  //   key2 = {c}
  //   key3 = {a, c, e}
  //   SDIFF key1 key2 key3  = {b, d}
  Status SDiff(const std::vector<std::string>& keys, std::vector<std::string>* members);

  // This command is equal to SDIFF, but instead of returning the resulting set,
  // it is stored in destination.
  // If destination already exists, it is overwritten.
  //
  // For example:
  //   destination = {};
  //   key1 = {a, b, c, d}
  //   key2 = {c}
  //   key3 = {a, c, e}
  //   SDIFFSTORE destination key1 key2 key3
  //   destination = {b, d}
  Status SDiffstore(const Slice& destination, const std::vector<std::string>& keys,
                    std::vector<std::string>& value_to_dest, int32_t* ret);

  // Returns the members of the set resulting from the intersection of all the
  // given sets.
  //
  // For example:
  //   key1 = {a, b, c, d}
  //   key2 = {c}
  //   key3 = {a, c, e}
  //   SINTER key1 key2 key3 = {c}
  Status SInter(const std::vector<std::string>& keys, std::vector<std::string>* members);

  // This command is equal to SINTER, but instead of returning the resulting
  // set, it is stored in destination.
  // If destination already exists, it is overwritten.
  //
  // For example:
  //   destination = {}
  //   key1 = {a, b, c, d}
  //   key2 = {a, c}
  //   key3 = {a, c, e}
  //   SINTERSTORE destination key1 key2 key3
  //   destination = {a, c}
  Status SInterstore(const Slice& destination, const std::vector<std::string>& keys,
                     std::vector<std::string>& value_to_dest, int32_t* ret);

  // Returns if member is a member of the set stored at key.
  Status SIsmember(const Slice& key, const Slice& member, int32_t* ret);

  // Returns all the members of the set value stored at key.
  // This has the same effect as running SINTER with one argument key.
  Status SMembers(const Slice& key, std::vector<std::string>* members);

  Status SMembersWithTTL(const Slice& key, std::vector<std::string>* members, uint64_t* ttl);

  // Remove the specified members from the set stored at key. Specified members
  // that are not a member of this set are ignored. If key does not exist, it is
  // treated as an empty set and this command returns 0.
  Status SRem(const Slice& key, const std::vector<std::string>& members, int32_t* ret);

  // Removes and returns several random elements specified by count from the set value store at key.
  Status SPop(const Slice& key, std::vector<std::string>* members, int64_t count);

  // When called with just the key argument, return a random element from the
  // set value stored at key.
  // when called with the additional count argument, return an array of count
  // distinct elements if count is positive. If called with a negative count the
  // behavior changes and the command is allowed to return the same element
  // multiple times. In this case the number of returned elements is the
  // absolute value of the specified count
  Status SRandmember(const Slice& key, int32_t count, std::vector<std::string>* members);

  // Move member from the set at source to the set at destination. This
  // operation is atomic. In every given moment the element will appear to be a
  // member of source or destination for other clients.
  //
  // If the source set does not exist or does not contain the specified element,
  // no operation is performed and 0 is returned. Otherwise, the element is
  // removed from the source set and added to the destination set. When the
  // specified element already exists in the destination set, it is only removed
  // from the source set.
  Status SMove(const Slice& source, const Slice& destination, const Slice& member, int32_t* ret);

  // Returns the members of the set resulting from the union of all the given
  // sets.
  //
  // For example:
  //   key1 = {a, b, c, d}
  //   key2 = {c}
  //   key3 = {a, c, e}
  //   SUNION key1 key2 key3 = {a, b, c, d, e}
  Status SUnion(const std::vector<std::string>& keys, std::vector<std::string>* members);

  // This command is equal to SUNION, but instead of returning the resulting
  // set, it is stored in destination.
  // If destination already exists, it is overwritten.
  //
  // For example:
  //   key1 = {a, b}
  //   key2 = {c, d}
  //   key3 = {c, d, e}
  //   SUNIONSTORE destination key1 key2 key3
  //   destination = {a, b, c, d, e}
  Status SUnionstore(const Slice& destination, const std::vector<std::string>& keys,
                     std::vector<std::string>& value_to_dest, int32_t* ret);

  // See SCAN for SSCAN documentation.
  Status SScan(const Slice& key, int64_t cursor, const std::string& pattern, int64_t count,
               std::vector<std::string>* members, int64_t* next_cursor);

  // Lists Commands

  // Insert all the specified values at the head of the list stored at key. If
  // key does not exist, it is created as empty list before performing the push
  // operations.
  Status LPush(const Slice& key, const std::vector<std::string>& values, uint64_t* ret);

  // Insert all the specified values at the tail of the list stored at key. If
  // key does not exist, it is created as empty list before performing the push
  // operation.
  Status RPush(const Slice& key, const std::vector<std::string>& values, uint64_t* ret);

  // Returns the specified elements of the list stored at key. The offsets start
  // and stop are zero-based indexes, with 0 being the first element of the list
  // (the head of the list), 1 being the next element and so on.
  Status LRange(const Slice& key, int64_t start, int64_t stop, std::vector<std::string>* ret);

  Status LRangeWithTTL(const Slice& key, int64_t start, int64_t stop, std::vector<std::string>* ret, uint64_t* ttl);

  // Removes the first count occurrences of elements equal to value from the
  // list stored at key. The count argument influences the operation in the
  // following ways
  Status LTrim(const Slice& key, int64_t start, int64_t stop);

  // Returns the length of the list stored at key. If key does not exist, it is
  // interpreted as an empty list and 0 is returned. An error is returned when
  // the value stored at key is not a list.
  Status LLen(const Slice& key, uint64_t* len);

  // Removes and returns the first elements of the list stored at key.
  Status LPop(const Slice& key, int64_t count, std::vector<std::string>* elements);

  // Removes and returns the last elements of the list stored at key.
  Status RPop(const Slice& key, int64_t count, std::vector<std::string>* elements);

  // Returns the element at index index in the list stored at key. The index is
  // zero-based, so 0 means the first element, 1 the second element and so on.
  // Negative indices can be used to designate elements starting at the tail of
  // the list. Here, -1 means the last element, -2 means the penultimate and so
  // forth.
  Status LIndex(const Slice& key, int64_t index, std::string* element);

  // Inserts value in the list stored at key either before or after the
  // reference value pivot.
  // When key does not exist, it is considered an empty list and no operation is
  // performed.
  // An error is returned when key exists but does not hold a list value.
  Status LInsert(const Slice& key, const BeforeOrAfter& before_or_after, const std::string& pivot,
                 const std::string& value, int64_t* ret);

  // Inserts value at the head of the list stored at key, only if key already
  // exists and holds a list. In contrary to LPUSH, no operation will be
  // performed when key does not yet exist.
  Status LPushx(const Slice& key, const std::vector<std::string>& values, uint64_t* len);

  // Inserts value at the tail of the list stored at key, only if key already
  // exists and holds a list. In contrary to RPUSH, no operation will be
  // performed when key does not yet exist.
  Status RPushx(const Slice& key, const std::vector<std::string>& values, uint64_t* len);

  // Removes the first count occurrences of elements equal to value from the
  // list stored at key. The count argument influences the operation in the
  // following ways:
  //
  // count > 0: Remove elements equal to value moving from head to tail.
  // count < 0: Remove elements equal to value moving from tail to head.
  // count = 0: Remove all elements equal to value.
  // For example, LREM list -2 "hello" will remove the last two occurrences of
  // "hello" in the list stored at list.
  //
  // Note that non-existing keys are treated like empty lists, so when key does
  // not exist, the command will always return 0.
  Status LRem(const Slice& key, int64_t count, const Slice& value, uint64_t* ret);

  // Sets the list element at index to value. For more information on the index
  // argument, see LINDEX.
  //
  // An error is returned for out of range indexes.
  Status LSet(const Slice& key, int64_t index, const Slice& value);

  // Atomically returns and removes the last element (tail) of the list stored
  // at source, and pushes the element at the first element (head) of the list
  // stored at destination.
  //
  // For example: consider source holding the list a,b,c, and destination
  // holding the list x,y,z. Executing RPOPLPUSH results in source holding a,b
  // and destination holding c,x,y,z.
  //
  // If source does not exist, the value nil is returned and no operation is
  // performed. If source and destination are the same, the operation is
  // equivalent to removing the last element from the list and pushing it as
  // first element of the list, so it can be considered as a list rotation
  // command.
  Status RPoplpush(const Slice& source, const Slice& destination, std::string* element);

  // Zsets Commands

  // Pop the maximum count score_members which have greater score in the sorted set.
  // And return the result in the score_members,If the total number of the sorted
  // set less than count, it will pop out the total number of sorted set. If two
  // ScoreMember's score were the same, the lexicographic predominant elements will
  // be pop out.
  Status ZPopMax(const Slice& key, int64_t count, std::vector<ScoreMember>* score_members);

  // Pop the minimum count score_members which have less score in the sorted set.
  // And return the result in the score_members,If the total number of the sorted
  // set less than count, it will pop out the total number of sorted set. If two
  // ScoreMember's score were the same, the lexicographic predominant elements will
  // not be pop out.
  Status ZPopMin(const Slice& key, int64_t count, std::vector<ScoreMember>* score_members);

  // Adds all the specified members with the specified scores to the sorted set
  // stored at key. It is possible to specify multiple score / member pairs. If
  // a specified member is already a member of the sorted set, the score is
  // updated and the element reinserted at the right position to ensure the
  // correct ordering.
  //
  // If key does not exist, a new sorted set with the specified members as sole
  // members is created, like if the sorted set was empty. If the key exists but
  // does not hold a sorted set, an error is returned.
  // The score values should be the string representation of a double precision
  // floating point number. +inf and -inf values are valid values as well.
  Status ZAdd(const Slice& key, const std::vector<ScoreMember>& score_members, int32_t* ret);

  // Returns the sorted set cardinality (number of elements) of the sorted set
  // stored at key.
  Status ZCard(const Slice& key, int32_t* ret);

  // Returns the number of elements in the sorted set at key with a score
  // between min and max.
  //
  // The min and max arguments have the same semantic as described for
  // ZRANGEBYSCORE.
  //
  // Note: the command has a complexity of just O(log(N)) because it uses
  // elements ranks (see ZRANK) to get an idea of the range. Because of this
  // there is no need to do a work proportional to the size of the range.
  Status ZCount(const Slice& key, double min, double max, bool left_close, bool right_close, int32_t* ret);

  // Increments the score of member in the sorted set stored at key by
  // increment. If member does not exist in the sorted set, it is added with
  // increment as its score (as if its previous score was 0.0). If key does not
  // exist, a new sorted set with the specified member as its sole member is
  // created.
  //
  // An error is returned when key exists but does not hold a sorted set.
  //
  // The score value should be the string representation of a numeric value, and
  // accepts double precision floating point numbers. It is possible to provide
  // a negative value to decrement the score.
  Status ZIncrby(const Slice& key, const Slice& member, double increment, double* ret);

  // Returns the specified range of elements in the sorted set stored at key.
  // The elements are considered to be ordered from the lowest to the highest
  // score. Lexicographical order is used for elements with equal score.
  //
  // See ZREVRANGE when you need the elements ordered from highest to lowest
  // score (and descending lexicographical order for elements with equal score).
  //
  // Both start and stop are zero-based indexes, where 0 is the first element, 1
  // is the next element and so on. They can also be negative numbers indicating
  // offsets from the end of the sorted set, with -1 being the last element of
  // the sorted set, -2 the penultimate element and so on.
  //
  // start and stop are inclusive ranges, so for example ZRANGE myzset 0 1 will
  // return both the first and the second element of the sorted set.
  //
  // Out of range indexes will not produce an error. If start is larger than the
  // largest index in the sorted set, or start > stop, an empty list is
  // returned. If stop is larger than the end of the sorted set Redis will treat
  // it like it is the last element of the sorted set.
  //
  // It is possible to pass the WITHSCORES option in order to return the scores
  // of the elements together with the elements. The returned list will contain
  // value1,score1,...,valueN,scoreN instead of value1,...,valueN. Client
  // libraries are free to return a more appropriate data type (suggestion: an
  // array with (value, score) arrays/tuples).
  Status ZRange(const Slice& key, int32_t start, int32_t stop, std::vector<ScoreMember>* score_members);

  Status ZRangeWithTTL(const Slice& key, int32_t start, int32_t stop, std::vector<ScoreMember>* score_members,
                       uint64_t* ttl);

  // Returns all the elements in the sorted set at key with a score between min
  // and max (including elements with score equal to min or max). The elements
  // are considered to be ordered from low to high scores.
  //
  // The elements having the same score are returned in lexicographical order
  // (this follows from a property of the sorted set implementation in Redis and
  // does not involve further computation).
  //
  // The optional LIMIT argument can be used to only get a range of the matching
  // elements (similar to SELECT LIMIT offset, count in SQL). Keep in mind that
  // if offset is large, the sorted set needs to be traversed for offset
  // elements before getting to the elements to return, which can add up to O(N)
  // time complexity.
  //
  // The optional WITHSCORES argument makes the command return both the element
  // and its score, instead of the element alone. This option is available since
  // Redis 2.0.
  //
  // Exclusive intervals and infinity
  // min and max can be -inf and +inf, so that you are not required to know the
  // highest or lowest score in the sorted set to get all elements from or up to
  // a certain score.
  //
  // By default, the interval specified by min and max is closed (inclusive). It
  // is possible to specify an open interval (exclusive) by prefixing the score
  // with the character (. For example:
  //
  // ZRANGEBYSCORE zset (1 5
  // Will return all elements with 1 < score <= 5 while:
  //
  // ZRANGEBYSCORE zset (5 (10
  // Will return all the elements with 5 < score < 10 (5 and 10 excluded).
  //
  // Return value
  // Array reply: list of elements in the specified score range (optionally with
  // their scores).
  Status ZRangebyscore(const Slice& key, double min, double max, bool left_close, bool right_close,
                       std::vector<ScoreMember>* score_members);

  // Returns all the elements in the sorted set at key with a score between min
  // and max (including elements with score equal to min or max). The elements
  // are considered to be ordered from low to high scores.
  //
  // The elements having the same score are returned in lexicographical order
  // (this follows from a property of the sorted set implementation in Redis and
  // does not involve further computation).
  //
  // The optional LIMIT argument can be used to only get a range of the matching
  // elements (similar to SELECT LIMIT offset, count in SQL). Keep in mind that
  // if offset is large, the sorted set needs to be traversed for offset
  // elements before getting to the elements to return, which can add up to O(N)
  // time complexity.
  //
  // The optional WITHSCORES argument makes the command return both the element
  // and its score, instead of the element alone. This option is available since
  // Redis 2.0.
  //
  // Exclusive intervals and infinity
  // min and max can be -inf and +inf, so that you are not required to know the
  // highest or lowest score in the sorted set to get all elements from or up to
  // a certain score.
  //
  // By default, the interval specified by min and max is closed (inclusive). It
  // is possible to specify an open interval (exclusive) by prefixing the score
  // with the character (. For example:
  //
  // ZRANGEBYSCORE zset (1 5
  // Will return all elements with 1 < score <= 5 while:
  //
  // ZRANGEBYSCORE zset (5 (10
  // Will return all the elements with 5 < score < 10 (5 and 10 excluded).
  //
  // Return value
  // Array reply: list of elements in the specified score range (optionally with
  // their scores).
  Status ZRangebyscore(const Slice& key, double min, double max, bool left_close, bool right_close, int64_t count,
                       int64_t offset, std::vector<ScoreMember>* score_members);

  // Returns the rank of member in the sorted set stored at key, with the scores
  // ordered from low to high. The rank (or index) is 0-based, which means that
  // the member with the lowest score has rank 0.
  //
  // Use ZREVRANK to get the rank of an element with the scores ordered from
  // high to low.
  Status ZRank(const Slice& key, const Slice& member, int32_t* rank);

  // Removes the specified members from the sorted set stored at key. Non
  // existing members are ignored.
  //
  // An error is returned when key exists and does not hold a sorted set.
  Status ZRem(const Slice& key, const std::vector<std::string>& members, int32_t* ret);

  // Removes all elements in the sorted set stored at key with rank between
  // start and stop. Both start and stop are 0 -based indexes with 0 being the
  // element with the lowest score. These indexes can be negative numbers, where
  // they indicate offsets starting at the element with the highest score. For
  // example: -1 is the element with the highest score, -2 the element with the
  // second highest score and so forth.
  Status ZRemrangebyrank(const Slice& key, int32_t start, int32_t stop, int32_t* ret);

  // Removes all elements in the sorted set stored at key with a score between
  // min and max (inclusive).
  Status ZRemrangebyscore(const Slice& key, double min, double max, bool left_close, bool right_close, int32_t* ret);

  // Returns the specified range of elements in the sorted set stored at key.
  // The elements are considered to be ordered from the highest to the lowest
  // score. Descending lexicographical order is used for elements with equal
  // score.
  //
  // Apart from the reversed ordering, ZREVRANGE is similar to ZRANGE.
  Status ZRevrange(const Slice& key, int32_t start, int32_t stop, std::vector<ScoreMember>* score_members);

  // Returns all the elements in the sorted set at key with a score between max
  // and min (including elements with score equal to max or min). In contrary to
  // the default ordering of sorted sets, for this command the elements are
  // considered to be ordered from high to low scores.
  //
  // The elements having the same score are returned in reverse lexicographical
  // order.
  //
  // Apart from the reversed ordering, ZREVRANGEBYSCORE is similar to
  // ZRANGEBYSCORE.
  Status ZRevrangebyscore(const Slice& key, double min, double max, bool left_close, bool right_close,
                          std::vector<ScoreMember>* score_members);

  // Returns all the elements in the sorted set at key with a score between max
  // and min (including elements with score equal to max or min). In contrary to
  // the default ordering of sorted sets, for this command the elements are
  // considered to be ordered from high to low scores.
  //
  // The elements having the same score are returned in reverse lexicographical
  // order.
  //
  // Apart from the reversed ordering, ZREVRANGEBYSCORE is similar to
  // ZRANGEBYSCORE.
  Status ZRevrangebyscore(const Slice& key, double min, double max, bool left_close, bool right_close, int64_t count,
                          int64_t offset, std::vector<ScoreMember>* score_members);

  // Returns the rank of member in the sorted set stored at key, with the scores
  // ordered from high to low. The rank (or index) is 0-based, which means that
  // the member with the highest score has rank 0.
  Status ZRevrank(const Slice& key, const Slice& member, int32_t* rank);

  // Returns the score of member in the sorted set at key.
  //
  // If member does not exist in the sorted set, or key does not exist, nil is
  // returned.
  Status ZScore(const Slice& key, const Slice& member, double* ret);

  // Computes the union of numkeys sorted sets given by the specified keys, and
  // stores the result in destination. It is mandatory to provide the number of
  // input keys (numkeys) before passing the input keys and the other (optional)
  // arguments.
  //
  // By default, the resulting score of an element is the sum of its scores in
  // the sorted sets where it exists.
  //
  // Using the WEIGHTS option, it is possible to specify a multiplication factor
  // for each input sorted set. This means that the score of every element in
  // every input sorted set is multiplied by this factor before being passed to
  // the aggregation function. When WEIGHTS is not given, the multiplication
  // factors default to 1.
  //
  // With the AGGREGATE option, it is possible to specify how the results of the
  // union are aggregated. This option defaults to SUM, where the score of an
  // element is summed across the inputs where it exists. When this option is
  // set to either MIN or MAX, the resulting set will contain the minimum or
  // maximum score of an element across the inputs where it exists.
  //
  // If destination already exists, it is overwritten.
  Status ZUnionstore(const Slice& destination, const std::vector<std::string>& keys, const std::vector<double>& weights,
                     AGGREGATE agg, std::map<std::string, double>& value_to_dest, int32_t* ret);

  // Computes the intersection of numkeys sorted sets given by the specified
  // keys, and stores the result in destination. It is mandatory to provide the
  // number of input keys (numkeys) before passing the input keys and the other
  // (optional) arguments.
  //
  // By default, the resulting score of an element is the sum of its scores in
  // the sorted sets where it exists. Because intersection requires an element
  // to be a member of every given sorted set, this results in the score of
  // every element in the resulting sorted set to be equal to the number of
  // input sorted sets.
  //
  // For a description of the WEIGHTS and AGGREGATE options, see ZUNIONSTORE.
  //
  // If destination already exists, it is overwritten.
  Status ZInterstore(const Slice& destination, const std::vector<std::string>& keys, const std::vector<double>& weights,
                     AGGREGATE agg, std::vector<ScoreMember>& value_to_dest, int32_t* ret);

  // When all the elements in a sorted set are inserted with the same score, in
  // order to force lexicographical ordering, this command returns all the
  // elements in the sorted set at key with a value between min and max.
  //
  // If the elements in the sorted set have different scores, the returned
  // elements are unspecified.
  //
  // The elements are considered to be ordered from lower to higher strings as
  // compared byte-by-byte using the memcmp() C function. Longer strings are
  // considered greater than shorter strings if the common part is identical.
  //
  // The optional LIMIT argument can be used to only get a range of the matching
  // elements (similar to SELECT LIMIT offset, count in SQL). Keep in mind that
  // if offset is large, the sorted set needs to be traversed for offset
  // elements before getting to the elements to return, which can add up to O(N)
  // time complexity.
  Status ZRangebylex(const Slice& key, const Slice& min, const Slice& max, bool left_close, bool right_close,
                     std::vector<std::string>* members);

  // When all the elements in a sorted set are inserted with the same score, in
  // order to force lexicographical ordering, this command returns the number of
  // elements in the sorted set at key with a value between min and max.
  //
  // The min and max arguments have the same meaning as described for
  // ZRANGEBYLEX.
  //
  // Note: the command has a complexity of just O(log(N)) because it uses
  // elements ranks (see ZRANK) to get an idea of the range. Because of this
  // there is no need to do a work proportional to the size of the range.
  Status ZLexcount(const Slice& key, const Slice& min, const Slice& max, bool left_close, bool right_close,
                   int32_t* ret);

  // When all the elements in a sorted set are inserted with the same score, in
  // order to force lexicographical ordering, this command removes all elements
  // in the sorted set stored at key between the lexicographical range specified
  // by min and max.
  //
  // The meaning of min and max are the same of the ZRANGEBYLEX command.
  // Similarly, this command actually returns the same elements that ZRANGEBYLEX
  // would return if called with the same min and max arguments.
  Status ZRemrangebylex(const Slice& key, const Slice& min, const Slice& max, bool left_close, bool right_close,
                        int32_t* ret);

  // See SCAN for ZSCAN documentation.
  Status ZScan(const Slice& key, int64_t cursor, const std::string& pattern, int64_t count,
               std::vector<ScoreMember>* score_members, int64_t* next_cursor);

  // Keys Commands

  // Note:
  // While any error happens, you need to check type_status for
  // the error message

  // Set a timeout on key
  // return -1 operation exception errors happen in database
  // return >=0 success
  int32_t Expire(const Slice& key, uint64_t ttl);

  // Removes the specified keys
  // return -1 operation exception errors happen in database
  // return >=0 the number of keys that were removed
  int64_t Del(const std::vector<std::string>& keys);

  // Removes the specified keys of the specified type
  // return -1 operation exception errors happen in database
  // return >= 0 the number of keys that were removed
  int64_t DelByType(const std::vector<std::string>& keys, const DataType& type);

  // Iterate over a collection of elements
  // return an updated cursor that the user need to use as the cursor argument
  // in the next call
  int64_t Scan(const DataType& dtype, int64_t cursor, const std::string& pattern, int64_t count,
               std::vector<std::string>* keys);

  // Iterate over a collection of elements by specified range
  // return a next_key that the user need to use as the key_start argument
  // in the next call
  Status PKScanRange(const DataType& data_type, const Slice& key_start, const Slice& key_end, const Slice& pattern,
                     int32_t limit, std::vector<std::string>* keys, std::vector<KeyValue>* kvs, std::string* next_key);

  // part from the reversed ordering, PKRSCANRANGE is similar to PKScanRange
  Status PKRScanRange(const DataType& data_type, const Slice& key_start, const Slice& key_end, const Slice& pattern,
                      int32_t limit, std::vector<std::string>* keys, std::vector<KeyValue>* kvs, std::string* next_key);

  // Traverses the database of the specified type, removing the Key that matches
  // the pattern
  Status PKPatternMatchDel(const DataType& data_type, const std::string& pattern, int32_t* ret);

  // Iterate over a collection of elements
  // return next_key that the user need to use as the start_key argument
  // in the next call
  Status Scanx(const DataType& data_type, const std::string& start_key, const std::string& pattern, int64_t count,
               std::vector<std::string>* keys, std::string* next_key);

  // Returns if key exists.
  // return -1 operation exception errors happen in database
  // return >=0 the number of keys existing
  int64_t Exists(const std::vector<std::string>& keys);

  // Return the key exists type count
  // return param type_status: return every type status
  int64_t IsExist(const Slice& key, std::map<DataType, Status>* type_status);

  // EXPIREAT has the same effect and semantic as EXPIRE, but instead of
  // specifying the number of seconds representing the TTL (time to live), it
  // takes an absolute Unix timestamp (seconds since January 1, 1970). A
  // timestamp in the past will delete the key immediately.
  // return -1 operation exception errors happen in database
  // return 0 if key does not exist
  // return >=1 if the timueout was set
  int32_t Expireat(const Slice& key, uint64_t timestamp);

  // Remove the existing timeout on key, turning the key from volatile (a key
  // with an expire set) to persistent (a key that will never expire as no
  // timeout is associated).
  // return -1 operation exception errors happen in database
  // return 0 if key does not exist or does not have an associated timeout
  // return >=1 if the timueout was set
  int32_t Persist(const Slice& key, std::map<DataType, Status>* type_status);

  // Returns the remaining time to live of a key that has a timeout.
  // return -3 operation exception errors happen in database
  // return -2 if the key does not exist
  // return -1 if the key exists but has not associated expire
  // return > 0 TTL in seconds
  std::map<DataType, int64_t> TTL(const Slice& key, std::map<DataType, Status>* type_status);

  // Reutrns the data all type of the key
  // if single is true, the query will return the first one
  Status GetType(const std::string& key, bool single, std::vector<std::string>& types);

  // Reutrns the data all type of the key
  Status Type(const std::string& key, std::vector<std::string>& types);

  Status Keys(const DataType& data_type, const std::string& pattern, std::vector<std::string>* keys);

  // Dynamic switch WAL
  void DisableWal(const bool is_wal_disable);

  // Iterate through all the data in the database.
  void ScanDatabase(const DataType& type);

  // HyperLogLog
  enum {
    kMaxKeys = 255,
    kPrecision = 17,
  };
  // Adds all the element arguments to the HyperLogLog data structure stored
  // at the variable name specified as first argument.
  Status PfAdd(const Slice& key, const std::vector<std::string>& values, bool* update);

  // When called with a single key, returns the approximated cardinality
  // computed by the HyperLogLog data structure stored at the specified
  // variable, which is 0 if the variable does not exist.
  Status PfCount(const std::vector<std::string>& keys, int64_t* result);

  // Merge multiple HyperLogLog values into an unique value that will
  // approximate the cardinality of the union of the observed Sets of the source
  // HyperLogLog structures.
  Status PfMerge(const std::vector<std::string>& keys, std::string& value_to_dest);

  // Admin Commands
  Status StartBGThread();
  Status RunBGTask();
  Status AddBGTask(const BGTask& bg_task);

  Status Compact(const DataType& type, bool sync = false);
  Status CompactRange(const DataType& type, const std::string& start, const std::string& end, bool sync = false);
  Status DoCompactRange(const DataType& type, const std::string& start, const std::string& end);
  Status DoCompactSpecificKey(const DataType& type, const std::string& key);

  Status SetMaxCacheStatisticKeys(uint32_t max_cache_statistic_keys);
  Status SetSmallCompactionThreshold(uint32_t small_compaction_threshold);
  Status SetSmallCompactionDurationThreshold(uint32_t small_compaction_duration_threshold);

  std::string GetCurrentTaskType();
  Status GetUsage(const std::string& property, uint64_t* result);
  Status GetUsage(const std::string& property, std::map<int, uint64_t>* type_result);
  uint64_t GetProperty(const std::string& property);

  Status GetKeyNum(std::vector<KeyInfo>* key_infos);
  Status StopScanKeyNum();

  rocksdb::DB* GetDBByIndex(int index);

  Status SetOptions(const OptionType& option_type, const std::unordered_map<std::string, std::string>& options);
  void GetRocksDBInfo(std::string& info);
  Status OnBinlogWrite(const pikiwidb::Binlog& log, LogIndex log_idx);

 private:
  std::vector<std::unique_ptr<Redis>> insts_;
  std::unique_ptr<SlotIndexer> slot_indexer_;
  std::atomic<bool> is_opened_ = false;

  std::unique_ptr<LRUCache<std::string, std::string>> cursors_store_;

  // Storage start the background thread for compaction task
  pthread_t bg_tasks_thread_id_ = 0;
  pstd::Mutex bg_tasks_mutex_;
  pstd::CondVar bg_tasks_cond_var_;
  std::queue<BGTask> bg_tasks_queue_;

  std::atomic<int> current_task_type_ = kNone;
  std::atomic<bool> bg_tasks_should_exit_ = false;

  // For scan keys in data base
  std::atomic<bool> scan_keynum_exit_ = false;
  size_t db_instance_num_ = 3;
  int db_id_ = 0;
};

}  //  namespace storage
#endif  //  INCLUDE_STORAGE_STORAGE_H_<|MERGE_RESOLUTION|>--- conflicted
+++ resolved
@@ -72,13 +72,9 @@
   size_t small_compaction_threshold = 5000;
   size_t small_compaction_duration_threshold = 10000;
   size_t db_instance_num = 3;  // default = 3
-<<<<<<< HEAD
-  int db_id;
-=======
   int db_id = 0;
   AppendLogFunction append_log_function = nullptr;
   uint32_t raft_timeout_s = std::numeric_limits<uint32_t>::max();
->>>>>>> 24decdf2
   Status ResetOptions(const OptionType& option_type, const std::unordered_map<std::string, std::string>& options_map);
 };
 
