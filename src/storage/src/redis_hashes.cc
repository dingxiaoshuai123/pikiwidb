//  Copyright (c) 2017-present, Qihoo, Inc.  All rights reserved.
//  This source code is licensed under the BSD-style license found in the
//  LICENSE file in the root directory of this source tree. An additional grant
//  of patent rights can be found in the PATENTS file in the same directory.

#include "src/base_key_format.h"
#include "src/redis.h"

#include <memory>
#include <numeric>
#include <random>

#include <fmt/core.h>

#include "batch.h"
#include "pstd/log.h"
#include "src/base_data_key_format.h"
#include "src/base_data_value_format.h"
#include "src/base_filter.h"
#include "src/scope_record_lock.h"
#include "src/scope_snapshot.h"
#include "storage/util.h"

namespace storage {
Status Redis::ScanHashesKeyNum(KeyInfo* key_info) {
  uint64_t keys = 0;
  uint64_t expires = 0;
  uint64_t ttl_sum = 0;
  uint64_t invaild_keys = 0;

  rocksdb::ReadOptions iterator_options;
  const rocksdb::Snapshot* snapshot;
  ScopeSnapshot ss(db_, &snapshot);
  iterator_options.snapshot = snapshot;
  iterator_options.fill_cache = false;

  int64_t curtime;
  rocksdb::Env::Default()->GetCurrentTime(&curtime);

  rocksdb::Iterator* iter = db_->NewIterator(iterator_options, handles_[kMetaCF]);
  for (iter->SeekToFirst(); iter->Valid(); iter->Next()) {
    if (!ExpectedMetaValue(DataType::kHashes, iter->value().ToString())) {
      continue;
    }
    ParsedHashesMetaValue parsed_hashes_meta_value(iter->value());
    if (parsed_hashes_meta_value.IsStale() || parsed_hashes_meta_value.Count() == 0) {
      invaild_keys++;
    } else {
      keys++;
      if (!parsed_hashes_meta_value.IsPermanentSurvival()) {
        expires++;
        ttl_sum += parsed_hashes_meta_value.Etime() - curtime;
      }
    }
  }
  delete iter;

  key_info->keys = keys;
  key_info->expires = expires;
  key_info->avg_ttl = (expires != 0) ? ttl_sum / expires : 0;
  key_info->invaild_keys = invaild_keys;
  return Status::OK();
}

Status Redis::HDel(const Slice& key, const std::vector<std::string>& fields, int32_t* ret) {
  uint32_t statistic = 0;
  std::vector<std::string> filtered_fields;
  std::unordered_set<std::string> field_set;
  for (const auto& iter : fields) {
    const std::string& field = iter;
    if (field_set.find(field) == field_set.end()) {
      field_set.insert(field);
      filtered_fields.push_back(iter);
    }
  }

  auto batch = Batch::CreateBatch(this);
  rocksdb::ReadOptions read_options;
  const rocksdb::Snapshot* snapshot;

  std::string meta_value;
  int32_t del_cnt = 0;
  uint64_t version = 0;
  ScopeRecordLock l(lock_mgr_, key);
  ScopeSnapshot ss(db_, &snapshot);
  read_options.snapshot = snapshot;

  BaseMetaKey base_meta_key(key);
  Status s = db_->Get(read_options, handles_[kMetaCF], base_meta_key.Encode(), &meta_value);
  if (s.ok()) {
    if (IsStale(meta_value)) {
      *ret = 0;
      return Status::OK();
    } else if (!ExpectedMetaValue(DataType::kHashes, meta_value)) {
      return Status::InvalidArgument(fmt::format("WRONGTYPE, key: {}, expect type: {}, get type: {}", key.ToString(),
                                                 DataTypeStrings[static_cast<int>(DataType::kHashes)],
                                                 DataTypeStrings[static_cast<int>(GetMetaValueType(meta_value))]));
    } else {
      std::string data_value;
      ParsedHashesMetaValue parsed_hashes_meta_value(&meta_value);
      version = parsed_hashes_meta_value.Version();
      for (const auto& field : filtered_fields) {
        HashesDataKey hashes_data_key(key, version, field);
        s = db_->Get(read_options, handles_[kHashesDataCF], hashes_data_key.Encode(), &data_value);
        if (s.ok()) {
          del_cnt++;
          statistic++;
          batch->Delete(kHashesDataCF, hashes_data_key.Encode());
        } else if (s.IsNotFound()) {
          continue;
        } else {
          return s;
        }
      }
      *ret = del_cnt;
      if (!parsed_hashes_meta_value.CheckModifyCount(-del_cnt)) {
        return Status::InvalidArgument("hash size overflow");
      }
      parsed_hashes_meta_value.ModifyCount(-del_cnt);
      batch->Put(kMetaCF, base_meta_key.Encode(), meta_value);
    }
  } else if (s.IsNotFound()) {
    *ret = 0;
    return Status::OK();
  } else {
    return s;
  }
  s = batch->Commit();
  UpdateSpecificKeyStatistics(DataType::kHashes, key.ToString(), statistic);
  return s;
}

Status Redis::HExists(const Slice& key, const Slice& field) {
  std::string value;
  return HGet(key, field, &value);
}

Status Redis::HGet(const Slice& key, const Slice& field, std::string* value) {
  std::string meta_value;
  uint64_t version = 0;
  rocksdb::ReadOptions read_options;
  const rocksdb::Snapshot* snapshot;
  ScopeSnapshot ss(db_, &snapshot);
  read_options.snapshot = snapshot;

  BaseMetaKey base_meta_key(key);
  Status s = db_->Get(read_options, handles_[kMetaCF], base_meta_key.Encode(), &meta_value);
  if (s.ok()) {
    if (IsStale(meta_value)) {
      return Status::NotFound("Stale");
    } else if (!ExpectedMetaValue(DataType::kHashes, meta_value)) {
      return Status::InvalidArgument(fmt::format("WRONGTYPE, key: {}, expect type: {}, get type: {}", key.ToString(),
                                                 DataTypeStrings[static_cast<int>(DataType::kHashes)],
                                                 DataTypeStrings[static_cast<int>(GetMetaValueType(meta_value))]));
    } else {
      ParsedHashesMetaValue parsed_hashes_meta_value(&meta_value);
      version = parsed_hashes_meta_value.Version();
      HashesDataKey data_key(key, version, field);
      s = db_->Get(read_options, handles_[kHashesDataCF], data_key.Encode(), value);
      if (s.ok()) {
        ParsedBaseDataValue parsed_internal_value(value);
        parsed_internal_value.StripSuffix();
      }
    }
  }
  return s;
}

Status Redis::HGetall(const Slice& key, std::vector<FieldValue>* fvs) {
  rocksdb::ReadOptions read_options;
  const rocksdb::Snapshot* snapshot;

  std::string meta_value;
  uint64_t version = 0;
  ScopeSnapshot ss(db_, &snapshot);
  read_options.snapshot = snapshot;

  BaseMetaKey base_meta_key(key);
  Status s = db_->Get(read_options, handles_[kMetaCF], base_meta_key.Encode(), &meta_value);
  if (s.ok()) {
    if (IsStale(meta_value)) {
      return Status::NotFound("Stale");
    } else if (!ExpectedMetaValue(DataType::kHashes, meta_value)) {
      return Status::InvalidArgument(fmt::format("WRONGTYPE, key: {}, expect type: {}, get type: {}", key.ToString(),
                                                 DataTypeStrings[static_cast<int>(DataType::kHashes)],
                                                 DataTypeStrings[static_cast<int>(GetMetaValueType(meta_value))]));
    } else {
      ParsedHashesMetaValue parsed_hashes_meta_value(&meta_value);
      version = parsed_hashes_meta_value.Version();
      HashesDataKey hashes_data_key(key, version, "");
      Slice prefix = hashes_data_key.EncodeSeekKey();
      KeyStatisticsDurationGuard guard(this, DataType::kHashes, key.ToString());
      auto iter = db_->NewIterator(read_options, handles_[kHashesDataCF]);
      for (iter->Seek(prefix); iter->Valid() && iter->key().starts_with(prefix); iter->Next()) {
        ParsedHashesDataKey parsed_hashes_data_key(iter->key());
        ParsedBaseDataValue parsed_internal_value(iter->value());
        fvs->push_back({parsed_hashes_data_key.field().ToString(), parsed_internal_value.UserValue().ToString()});
      }
      delete iter;
    }
  }
  return s;
}

Status Redis::HGetallWithTTL(const Slice& key, std::vector<FieldValue>* fvs, int64_t* ttl) {
  rocksdb::ReadOptions read_options;
  const rocksdb::Snapshot* snapshot;

  std::string meta_value;
  uint64_t version = 0;
  ScopeSnapshot ss(db_, &snapshot);
  read_options.snapshot = snapshot;
  BaseMetaKey base_meta_key(key);
  Status s = db_->Get(read_options, handles_[kMetaCF], base_meta_key.Encode(), &meta_value);
  if (s.ok()) {
    if (IsStale(meta_value)) {
      return Status::NotFound();
    } else if (!ExpectedMetaValue(DataType::kHashes, meta_value)) {
      return Status::InvalidArgument(fmt::format("WRONGTYPE, key: {}, expect type: {}, get type: {}", key.ToString(),
                                                 DataTypeStrings[static_cast<int>(DataType::kHashes)],
                                                 DataTypeStrings[static_cast<int>(GetMetaValueType(meta_value))]));
    } else {
      // ttl
      ParsedHashesMetaValue parsed_hashes_meta_value(&meta_value);
      *ttl = parsed_hashes_meta_value.Etime();
      if (*ttl == 0) {
        *ttl = -1;
      } else {
        int64_t curtime;
        rocksdb::Env::Default()->GetCurrentTime(&curtime);
        *ttl = *ttl - curtime >= 0 ? *ttl - curtime : -2;
      }

      version = parsed_hashes_meta_value.Version();
      HashesDataKey hashes_data_key(key, version, "");
      Slice prefix = hashes_data_key.EncodeSeekKey();
      KeyStatisticsDurationGuard guard(this, DataType::kHashes, key.ToString());
      auto iter = db_->NewIterator(read_options, handles_[kHashesDataCF]);
      for (iter->Seek(prefix); iter->Valid() && iter->key().starts_with(prefix); iter->Next()) {
        ParsedHashesDataKey parsed_hashes_data_key(iter->key());
        ParsedBaseDataValue parsed_internal_value(iter->value());
        fvs->push_back({parsed_hashes_data_key.field().ToString(), parsed_internal_value.UserValue().ToString()});
      }
      delete iter;
    }
  }
  return s;
}

Status Redis::HIncrby(const Slice& key, const Slice& field, int64_t value, int64_t* ret) {
  *ret = 0;
  auto batch = Batch::CreateBatch(this);
  ScopeRecordLock l(lock_mgr_, key);

  uint64_t version = 0;
  uint32_t statistic = 0;
  std::string old_value;
  std::string meta_value;

  BaseMetaKey base_meta_key(key);
  Status s = db_->Get(default_read_options_, handles_[kMetaCF], base_meta_key.Encode(), &meta_value);
  char value_buf[32] = {0};
  char meta_value_buf[4] = {0};
  if (s.ok() && !ExpectedMetaValue(DataType::kHashes, meta_value)) {
    if (IsStale(meta_value)) {
      s = Status::NotFound();
    } else {
      return Status::InvalidArgument(fmt::format("WRONGTYPE, key: {}, expect type: {}, get type: {}", key.ToString(),
                                                 DataTypeStrings[static_cast<int>(DataType::kHashes)],
                                                 DataTypeStrings[static_cast<int>(GetMetaValueType(meta_value))]));
    }
  }
  if (s.ok()) {
    ParsedHashesMetaValue parsed_hashes_meta_value(&meta_value);
    if (parsed_hashes_meta_value.IsStale() || parsed_hashes_meta_value.Count() == 0) {
      version = parsed_hashes_meta_value.UpdateVersion();
      parsed_hashes_meta_value.SetCount(1);
      parsed_hashes_meta_value.SetEtime(0);
<<<<<<< HEAD
      batch.Put(handles_[kMetaCF], base_meta_key.Encode(), meta_value);
=======
      batch->Put(kHashesMetaCF, base_meta_key.Encode(), meta_value);
>>>>>>> 110fa8c7
      HashesDataKey hashes_data_key(key, version, field);
      Int64ToStr(value_buf, 32, value);
      batch->Put(kHashesDataCF, hashes_data_key.Encode(), value_buf);
      *ret = value;
    } else {
      version = parsed_hashes_meta_value.Version();
      HashesDataKey hashes_data_key(key, version, field);
      s = db_->Get(default_read_options_, handles_[kHashesDataCF], hashes_data_key.Encode(), &old_value);
      if (s.ok()) {
        ParsedBaseDataValue parsed_internal_value(&old_value);
        parsed_internal_value.StripSuffix();
        int64_t ival = 0;
        if (StrToInt64(old_value.data(), old_value.size(), &ival) == 0) {
          return Status::Corruption("hash value is not an integer");
        }
        if ((value >= 0 && LLONG_MAX - value < ival) || (value < 0 && LLONG_MIN - value > ival)) {
          return Status::InvalidArgument("Overflow");
        }
        *ret = ival + value;
        Int64ToStr(value_buf, 32, *ret);
        BaseDataValue internal_value(value_buf);
        batch->Put(kHashesDataCF, hashes_data_key.Encode(), internal_value.Encode());
        statistic++;
      } else if (s.IsNotFound()) {
        Int64ToStr(value_buf, 32, value);
        if (!parsed_hashes_meta_value.CheckModifyCount(1)) {
          return Status::InvalidArgument("hash size overflow");
        }
        BaseDataValue internal_value(value_buf);
        parsed_hashes_meta_value.ModifyCount(1);
<<<<<<< HEAD
        batch.Put(handles_[kMetaCF], base_meta_key.Encode(), meta_value);
        batch.Put(handles_[kHashesDataCF], hashes_data_key.Encode(), internal_value.Encode());
=======
        batch->Put(kHashesMetaCF, base_meta_key.Encode(), meta_value);
        batch->Put(kHashesDataCF, hashes_data_key.Encode(), internal_value.Encode());
>>>>>>> 110fa8c7
        *ret = value;
      } else {
        return s;
      }
    }
  } else if (s.IsNotFound()) {
    EncodeFixed32(meta_value_buf, 1);
    HashesMetaValue hashes_meta_value(DataType::kHashes, Slice(meta_value_buf, 4));
    version = hashes_meta_value.UpdateVersion();
<<<<<<< HEAD
    batch.Put(handles_[kMetaCF], base_meta_key.Encode(), hashes_meta_value.Encode());
=======
    batch->Put(kHashesMetaCF, base_meta_key.Encode(), hashes_meta_value.Encode());
>>>>>>> 110fa8c7
    HashesDataKey hashes_data_key(key, version, field);

    Int64ToStr(value_buf, 32, value);
    BaseDataValue internal_value(value_buf);
    batch->Put(kHashesDataCF, hashes_data_key.Encode(), internal_value.Encode());
    *ret = value;
  } else {
    return s;
  }
  s = batch->Commit();
  UpdateSpecificKeyStatistics(DataType::kHashes, key.ToString(), statistic);
  return s;
}

Status Redis::HIncrbyfloat(const Slice& key, const Slice& field, const Slice& by, std::string* new_value) {
  new_value->clear();
  rocksdb::WriteBatch batch;
  ScopeRecordLock l(lock_mgr_, key);

  uint64_t version = 0;
  uint32_t statistic = 0;
  std::string meta_value;
  std::string old_value_str;
  long double long_double_by;

  if (StrToLongDouble(by.data(), by.size(), &long_double_by) == -1) {
    return Status::Corruption("value is not a vaild float");
  }

  BaseMetaKey base_meta_key(key);
  Status s = db_->Get(default_read_options_, handles_[kMetaCF], base_meta_key.Encode(), &meta_value);
  char meta_value_buf[4] = {0};
  if (s.ok() && !ExpectedMetaValue(DataType::kHashes, meta_value)) {
    if (IsStale(meta_value)) {
      s = Status::NotFound();
    } else {
      return Status::InvalidArgument(fmt::format("WRONGTYPE, key: {}, expect type: {}, get type: {}", key.ToString(),
                                                 DataTypeStrings[static_cast<int>(DataType::kHashes)],
                                                 DataTypeStrings[static_cast<int>(GetMetaValueType(meta_value))]));
    }
  }
  if (s.ok()) {
    ParsedHashesMetaValue parsed_hashes_meta_value(&meta_value);
    if (parsed_hashes_meta_value.IsStale() || parsed_hashes_meta_value.Count() == 0) {
      version = parsed_hashes_meta_value.UpdateVersion();
      parsed_hashes_meta_value.SetCount(1);
      parsed_hashes_meta_value.SetEtime(0);
      batch.Put(handles_[kMetaCF], base_meta_key.Encode(), meta_value);
      HashesDataKey hashes_data_key(key, version, field);

      LongDoubleToStr(long_double_by, new_value);
      BaseDataValue inter_value(*new_value);
      batch.Put(handles_[kHashesDataCF], hashes_data_key.Encode(), inter_value.Encode());
    } else {
      version = parsed_hashes_meta_value.Version();
      HashesDataKey hashes_data_key(key, version, field);
      s = db_->Get(default_read_options_, handles_[kHashesDataCF], hashes_data_key.Encode(), &old_value_str);
      if (s.ok()) {
        long double total;
        long double old_value;
        ParsedBaseDataValue parsed_internal_value(&old_value_str);
        parsed_internal_value.StripSuffix();
        if (StrToLongDouble(old_value_str.data(), old_value_str.size(), &old_value) == -1) {
          return Status::Corruption("value is not a vaild float");
        }

        total = old_value + long_double_by;
        if (LongDoubleToStr(total, new_value) == -1) {
          return Status::InvalidArgument("Overflow");
        }
        BaseDataValue internal_value(*new_value);
        batch.Put(handles_[kHashesDataCF], hashes_data_key.Encode(), internal_value.Encode());
        statistic++;
      } else if (s.IsNotFound()) {
        LongDoubleToStr(long_double_by, new_value);
        if (!parsed_hashes_meta_value.CheckModifyCount(1)) {
          return Status::InvalidArgument("hash size overflow");
        }
        parsed_hashes_meta_value.ModifyCount(1);
        BaseDataValue internal_value(*new_value);
        batch.Put(handles_[kMetaCF], base_meta_key.Encode(), meta_value);
        batch.Put(handles_[kHashesDataCF], hashes_data_key.Encode(), internal_value.Encode());
      } else {
        return s;
      }
    }
  } else if (s.IsNotFound()) {
    EncodeFixed32(meta_value_buf, 1);
    HashesMetaValue hashes_meta_value(DataType::kHashes, Slice(meta_value_buf, 4));
    version = hashes_meta_value.UpdateVersion();
    batch.Put(handles_[kMetaCF], base_meta_key.Encode(), hashes_meta_value.Encode());

    HashesDataKey hashes_data_key(key, version, field);
    LongDoubleToStr(long_double_by, new_value);
    BaseDataValue internal_value(*new_value);
    batch.Put(handles_[kHashesDataCF], hashes_data_key.Encode(), internal_value.Encode());
  } else {
    return s;
  }
  s = db_->Write(default_write_options_, &batch);
  UpdateSpecificKeyStatistics(DataType::kHashes, key.ToString(), statistic);
  return s;
}

Status Redis::HKeys(const Slice& key, std::vector<std::string>* fields) {
  rocksdb::ReadOptions read_options;
  const rocksdb::Snapshot* snapshot;

  std::string meta_value;
  uint64_t version = 0;
  ScopeSnapshot ss(db_, &snapshot);
  read_options.snapshot = snapshot;

  BaseMetaKey base_meta_key(key);
  Status s = db_->Get(read_options, handles_[kMetaCF], base_meta_key.Encode(), &meta_value);
  if (s.ok()) {
    if (IsStale(meta_value)) {
      return Status::NotFound("Stale");
    } else if (!ExpectedMetaValue(DataType::kHashes, meta_value)) {
      return Status::InvalidArgument(fmt::format("WRONGTYPE, key: {}, expect type: {}, get type: {}", key.ToString(),
                                                 DataTypeStrings[static_cast<int>(DataType::kHashes)],
                                                 DataTypeStrings[static_cast<int>(GetMetaValueType(meta_value))]));
    } else {
      ParsedHashesMetaValue parsed_hashes_meta_value(&meta_value);
      version = parsed_hashes_meta_value.Version();
      HashesDataKey hashes_data_key(key, version, "");
      Slice prefix = hashes_data_key.EncodeSeekKey();
      KeyStatisticsDurationGuard guard(this, DataType::kHashes, key.ToString());
      auto iter = db_->NewIterator(read_options, handles_[kHashesDataCF]);
      for (iter->Seek(prefix); iter->Valid() && iter->key().starts_with(prefix); iter->Next()) {
        ParsedHashesDataKey parsed_hashes_data_key(iter->key());
        fields->push_back(parsed_hashes_data_key.field().ToString());
      }
      delete iter;
    }
  }
  return s;
}

Status Redis::HLen(const Slice& key, int32_t* ret) {
  *ret = 0;
  std::string meta_value;

  BaseMetaKey base_meta_key(key);
  Status s = db_->Get(default_read_options_, handles_[kMetaCF], base_meta_key.Encode(), &meta_value);
  if (s.ok()) {
    if (IsStale(meta_value)) {
      *ret = 0;
      return Status::NotFound();
    } else if (!ExpectedMetaValue(DataType::kHashes, meta_value)) {
      return Status::InvalidArgument(fmt::format("WRONGTYPE, key: {}, expect type: {}, get type: {}", key.ToString(),
                                                 DataTypeStrings[static_cast<int>(DataType::kHashes)],
                                                 DataTypeStrings[static_cast<int>(GetMetaValueType(meta_value))]));
    } else {
      ParsedHashesMetaValue parsed_hashes_meta_value(&meta_value);
      *ret = parsed_hashes_meta_value.Count();
    }
  } else if (s.IsNotFound()) {
    *ret = 0;
  }
  return s;
}

Status Redis::HMGet(const Slice& key, const std::vector<std::string>& fields, std::vector<ValueStatus>* vss) {
  vss->clear();

  uint64_t version = 0;
  bool is_stale = false;
  std::string value;
  std::string meta_value;
  rocksdb::ReadOptions read_options;
  const rocksdb::Snapshot* snapshot;
  ScopeSnapshot ss(db_, &snapshot);
  read_options.snapshot = snapshot;
  BaseMetaKey base_meta_key(key);
  Status s = db_->Get(read_options, handles_[kMetaCF], base_meta_key.Encode(), &meta_value);
  if (s.ok()) {
    if (IsStale(meta_value)) {
      for (size_t idx = 0; idx < fields.size(); ++idx) {
        vss->push_back({std::string(), Status::NotFound()});
      }
      return Status::NotFound("Stale");
    } else if (!ExpectedMetaValue(DataType::kHashes, meta_value)) {
      return Status::InvalidArgument(fmt::format("WRONGTYPE, key: {}, expect type: {}, get type: {}", key.ToString(),
                                                 DataTypeStrings[static_cast<int>(DataType::kHashes)],
                                                 DataTypeStrings[static_cast<int>(GetMetaValueType(meta_value))]));
    } else {
      ParsedHashesMetaValue parsed_hashes_meta_value(&meta_value);
      version = parsed_hashes_meta_value.Version();
      for (const auto& field : fields) {
        HashesDataKey hashes_data_key(key, version, field);
        s = db_->Get(read_options, handles_[kHashesDataCF], hashes_data_key.Encode(), &value);
        if (s.ok()) {
          ParsedBaseDataValue parsed_internal_value(&value);
          parsed_internal_value.StripSuffix();
          vss->push_back({value, Status::OK()});
        } else if (s.IsNotFound()) {
          vss->push_back({std::string(), Status::NotFound()});
        } else {
          vss->clear();
          return s;
        }
      }
    }
    return Status::OK();
  } else if (s.IsNotFound()) {
    for (size_t idx = 0; idx < fields.size(); ++idx) {
      vss->push_back({std::string(), Status::NotFound()});
    }
  }
  return s;
}

Status Redis::HMSet(const Slice& key, const std::vector<FieldValue>& fvs) {
  uint32_t statistic = 0;
  std::unordered_set<std::string> fields;
  std::vector<FieldValue> filtered_fvs;
  for (auto iter = fvs.rbegin(); iter != fvs.rend(); ++iter) {
    std::string field = iter->field;
    if (fields.find(field) == fields.end()) {
      fields.insert(field);
      filtered_fvs.push_back(*iter);
    }
  }

  auto batch = Batch::CreateBatch(this);
  ScopeRecordLock l(lock_mgr_, key);

  uint64_t version = 0;
  std::string meta_value;

  BaseMetaKey base_meta_key(key);
  Status s = db_->Get(default_read_options_, handles_[kMetaCF], base_meta_key.Encode(), &meta_value);
  char meta_value_buf[4] = {0};
  if (s.ok() && !ExpectedMetaValue(DataType::kHashes, meta_value)) {
    if (IsStale(meta_value)) {
      s = Status::NotFound();
    } else {
      return Status::InvalidArgument(fmt::format("WRONGTYPE, key: {}, expect type: {}, get type: {}", key.ToString(),
                                                 DataTypeStrings[static_cast<int>(DataType::kHashes)],
                                                 DataTypeStrings[static_cast<int>(GetMetaValueType(meta_value))]));
    }
  }
  if (s.ok()) {
    ParsedHashesMetaValue parsed_hashes_meta_value(&meta_value);
    if (parsed_hashes_meta_value.IsStale() || parsed_hashes_meta_value.Count() == 0) {
      version = parsed_hashes_meta_value.InitialMetaValue();
      if (!parsed_hashes_meta_value.check_set_count(static_cast<int32_t>(filtered_fvs.size()))) {
        return Status::InvalidArgument("hash size overflow");
      }
      parsed_hashes_meta_value.SetCount(static_cast<int32_t>(filtered_fvs.size()));
<<<<<<< HEAD
      batch.Put(handles_[kMetaCF], base_meta_key.Encode(), meta_value);
=======
      batch->Put(kHashesMetaCF, base_meta_key.Encode(), meta_value);
>>>>>>> 110fa8c7
      for (const auto& fv : filtered_fvs) {
        HashesDataKey hashes_data_key(key, version, fv.field);
        BaseDataValue inter_value(fv.value);
        batch->Put(kHashesDataCF, hashes_data_key.Encode(), inter_value.Encode());
      }
    } else {
      int32_t count = 0;
      std::string data_value;
      version = parsed_hashes_meta_value.Version();
      for (const auto& fv : filtered_fvs) {
        HashesDataKey hashes_data_key(key, version, fv.field);
        BaseDataValue inter_value(fv.value);
        s = db_->Get(default_read_options_, handles_[kHashesDataCF], hashes_data_key.Encode(), &data_value);
        if (s.ok()) {
          statistic++;
          batch->Put(kHashesDataCF, hashes_data_key.Encode(), inter_value.Encode());
        } else if (s.IsNotFound()) {
          count++;
          batch->Put(kHashesDataCF, hashes_data_key.Encode(), inter_value.Encode());
        } else {
          return s;
        }
      }
      if (!parsed_hashes_meta_value.CheckModifyCount(count)) {
        return Status::InvalidArgument("hash size overflow");
      }
      parsed_hashes_meta_value.ModifyCount(count);
<<<<<<< HEAD
      batch.Put(handles_[kMetaCF], base_meta_key.Encode(), meta_value);
=======
      batch->Put(kHashesMetaCF, base_meta_key.Encode(), meta_value);
>>>>>>> 110fa8c7
    }
  } else if (s.IsNotFound()) {
    EncodeFixed32(meta_value_buf, filtered_fvs.size());
    HashesMetaValue hashes_meta_value(DataType::kHashes, Slice(meta_value_buf, 4));
    version = hashes_meta_value.UpdateVersion();
<<<<<<< HEAD
    batch.Put(handles_[kMetaCF], base_meta_key.Encode(), hashes_meta_value.Encode());
=======
    batch->Put(kHashesMetaCF, base_meta_key.Encode(), hashes_meta_value.Encode());
>>>>>>> 110fa8c7
    for (const auto& fv : filtered_fvs) {
      HashesDataKey hashes_data_key(key, version, fv.field);
      BaseDataValue inter_value(fv.value);
      batch->Put(kHashesDataCF, hashes_data_key.Encode(), inter_value.Encode());
    }
  }
  s = batch->Commit();
  UpdateSpecificKeyStatistics(DataType::kHashes, key.ToString(), statistic);
  return s;
}

Status Redis::HSet(const Slice& key, const Slice& field, const Slice& value, int32_t* res) {
  auto batch = Batch::CreateBatch(this);
  ScopeRecordLock l(lock_mgr_, key);

  uint64_t version = 0;
  uint32_t statistic = 0;
  std::string meta_value;

  BaseMetaKey base_meta_key(key);
  Status s = db_->Get(default_read_options_, handles_[kMetaCF], base_meta_key.Encode(), &meta_value);
  char meta_value_buf[4] = {0};
  if (s.ok() && !ExpectedMetaValue(DataType::kHashes, meta_value)) {
    if (IsStale(meta_value)) {
      s = Status::NotFound();
    } else {
      return Status::InvalidArgument(fmt::format("WRONGTYPE, key: {}, expect type: {}, get type: {}", key.ToString(),
                                                 DataTypeStrings[static_cast<int>(DataType::kHashes)],
                                                 DataTypeStrings[static_cast<int>(GetMetaValueType(meta_value))]));
    }
  }
  if (s.ok()) {
    ParsedHashesMetaValue parsed_hashes_meta_value(&meta_value);
    if (parsed_hashes_meta_value.IsStale() || parsed_hashes_meta_value.Count() == 0) {
      version = parsed_hashes_meta_value.InitialMetaValue();
      parsed_hashes_meta_value.SetCount(1);
      batch->Put(kMetaCF, base_meta_key.Encode(), meta_value);
      HashesDataKey data_key(key, version, field);
      BaseDataValue internal_value(value);
      batch->Put(kHashesDataCF, data_key.Encode(), internal_value.Encode());
      *res = 1;
    } else {
      version = parsed_hashes_meta_value.Version();
      std::string data_value;
      HashesDataKey hashes_data_key(key, version, field);
      s = db_->Get(default_read_options_, handles_[kHashesDataCF], hashes_data_key.Encode(), &data_value);
      if (s.ok()) {
        *res = 0;
        if (data_value == value.ToString()) {
          return Status::OK();
        } else {
          BaseDataValue internal_value(value);
          batch->Put(kHashesDataCF, hashes_data_key.Encode(), internal_value.Encode());
          statistic++;
        }
      } else if (s.IsNotFound()) {
        if (!parsed_hashes_meta_value.CheckModifyCount(1)) {
          return Status::InvalidArgument("hash size overflow");
        }
        parsed_hashes_meta_value.ModifyCount(1);
        BaseDataValue internal_value(value);
        batch->Put(kMetaCF, base_meta_key.Encode(), meta_value);
        batch->Put(kHashesDataCF, hashes_data_key.Encode(), internal_value.Encode());
        *res = 1;
      } else {
        return s;
      }
    }
  } else if (s.IsNotFound()) {
    EncodeFixed32(meta_value_buf, 1);
    HashesMetaValue hashes_meta_value(DataType::kHashes, Slice(meta_value_buf, 4));
    version = hashes_meta_value.UpdateVersion();
    batch->Put(kMetaCF, base_meta_key.Encode(), hashes_meta_value.Encode());
    HashesDataKey data_key(key, version, field);
    BaseDataValue internal_value(value);
    batch->Put(kHashesDataCF, data_key.Encode(), internal_value.Encode());
    *res = 1;
  } else {
    return s;
  }
  s = batch->Commit();
  UpdateSpecificKeyStatistics(DataType::kHashes, key.ToString(), statistic);
  return s;
}

Status Redis::HSetnx(const Slice& key, const Slice& field, const Slice& value, int32_t* ret) {
  auto batch = Batch::CreateBatch(this);
  ScopeRecordLock l(lock_mgr_, key);

  uint64_t version = 0;
  std::string meta_value;

  BaseMetaKey base_meta_key(key);
  BaseDataValue internal_value(value);
  Status s = db_->Get(default_read_options_, handles_[kMetaCF], base_meta_key.Encode(), &meta_value);
  char meta_value_buf[4] = {0};
  if (s.ok() && !ExpectedMetaValue(DataType::kHashes, meta_value)) {
    if (IsStale(meta_value)) {
      s = Status::NotFound();
    } else {
      return Status::InvalidArgument(fmt::format("WRONGTYPE, key: {}, expect type: {}, get type: {}", key.ToString(),
                                                 DataTypeStrings[static_cast<int>(DataType::kHashes)],
                                                 DataTypeStrings[static_cast<int>(GetMetaValueType(meta_value))]));
    }
  }
  if (s.ok()) {
    ParsedHashesMetaValue parsed_hashes_meta_value(&meta_value);
    if (parsed_hashes_meta_value.IsStale() || parsed_hashes_meta_value.Count() == 0) {
      version = parsed_hashes_meta_value.InitialMetaValue();
      parsed_hashes_meta_value.SetCount(1);
<<<<<<< HEAD
      batch.Put(handles_[kMetaCF], base_meta_key.Encode(), meta_value);
=======
      batch->Put(kHashesMetaCF, base_meta_key.Encode(), meta_value);
>>>>>>> 110fa8c7
      HashesDataKey hashes_data_key(key, version, field);
      batch->Put(kHashesDataCF, hashes_data_key.Encode(), internal_value.Encode());
      *ret = 1;
    } else {
      version = parsed_hashes_meta_value.Version();
      HashesDataKey hashes_data_key(key, version, field);
      std::string data_value;
      s = db_->Get(default_read_options_, handles_[kHashesDataCF], hashes_data_key.Encode(), &data_value);
      if (s.ok()) {
        *ret = 0;
      } else if (s.IsNotFound()) {
        if (!parsed_hashes_meta_value.CheckModifyCount(1)) {
          return Status::InvalidArgument("hash size overflow");
        }
        parsed_hashes_meta_value.ModifyCount(1);
<<<<<<< HEAD
        batch.Put(handles_[kMetaCF], base_meta_key.Encode(), meta_value);
        batch.Put(handles_[kHashesDataCF], hashes_data_key.Encode(), internal_value.Encode());
=======
        batch->Put(kHashesMetaCF, base_meta_key.Encode(), meta_value);
        batch->Put(kHashesDataCF, hashes_data_key.Encode(), internal_value.Encode());
>>>>>>> 110fa8c7
        *ret = 1;
      } else {
        return s;
      }
    }
  } else if (s.IsNotFound()) {
    EncodeFixed32(meta_value_buf, 1);
    HashesMetaValue hashes_meta_value(DataType::kHashes, Slice(meta_value_buf, 4));
    version = hashes_meta_value.UpdateVersion();
<<<<<<< HEAD
    batch.Put(handles_[kMetaCF], base_meta_key.Encode(), hashes_meta_value.Encode());
=======
    batch->Put(kHashesMetaCF, base_meta_key.Encode(), hashes_meta_value.Encode());
>>>>>>> 110fa8c7
    HashesDataKey hashes_data_key(key, version, field);
    batch->Put(kHashesDataCF, hashes_data_key.Encode(), internal_value.Encode());
    *ret = 1;
  } else {
    return s;
  }
  return batch->Commit();
}

Status Redis::HVals(const Slice& key, std::vector<std::string>* values) {
  rocksdb::ReadOptions read_options;
  const rocksdb::Snapshot* snapshot;

  std::string meta_value;
  uint64_t version = 0;
  ScopeSnapshot ss(db_, &snapshot);
  read_options.snapshot = snapshot;

  BaseMetaKey base_meta_key(key);
  Status s = db_->Get(read_options, handles_[kMetaCF], base_meta_key.Encode(), &meta_value);
  if (s.ok()) {
    if (IsStale(meta_value)) {
      return Status::NotFound();
    } else if (!ExpectedMetaValue(DataType::kHashes, meta_value)) {
      return Status::InvalidArgument(fmt::format("WRONGTYPE, key: {}, expect type: {}, get type: {}", key.ToString(),
                                                 DataTypeStrings[static_cast<int>(DataType::kHashes)],
                                                 DataTypeStrings[static_cast<int>(GetMetaValueType(meta_value))]));
    } else {
      ParsedHashesMetaValue parsed_hashes_meta_value(&meta_value);
      version = parsed_hashes_meta_value.Version();
      HashesDataKey hashes_data_key(key, version, "");
      Slice prefix = hashes_data_key.EncodeSeekKey();
      KeyStatisticsDurationGuard guard(this, DataType::kHashes, key.ToString());
      auto iter = db_->NewIterator(read_options, handles_[kHashesDataCF]);
      for (iter->Seek(prefix); iter->Valid() && iter->key().starts_with(prefix); iter->Next()) {
        ParsedBaseDataValue parsed_internal_value(iter->value());
        values->push_back(parsed_internal_value.UserValue().ToString());
      }
      delete iter;
    }
  }
  return s;
}

Status Redis::HStrlen(const Slice& key, const Slice& field, int32_t* len) {
  std::string value;
  Status s = HGet(key, field, &value);
  if (s.ok()) {
    *len = static_cast<int32_t>(value.size());
  } else {
    *len = 0;
  }
  return s;
}

Status Redis::HScan(const Slice& key, int64_t cursor, const std::string& pattern, int64_t count,
                    std::vector<FieldValue>* field_values, int64_t* next_cursor) {
  *next_cursor = 0;
  field_values->clear();
  if (cursor < 0) {
    *next_cursor = 0;
    return Status::OK();
  }

  int64_t rest = count;
  int64_t step_length = count;
  rocksdb::ReadOptions read_options;
  const rocksdb::Snapshot* snapshot;

  std::string meta_value;
  ScopeSnapshot ss(db_, &snapshot);
  read_options.snapshot = snapshot;

  BaseMetaKey base_meta_key(key);
  Status s = db_->Get(read_options, handles_[kMetaCF], base_meta_key.Encode(), &meta_value);
  if (s.ok()) {
    if (IsStale(meta_value)) {
      *next_cursor = 0;
      return Status::NotFound();
    } else if (!ExpectedMetaValue(DataType::kHashes, meta_value)) {
      return Status::InvalidArgument(fmt::format("WRONGTYPE, key: {}, expect type: {}, get type: {}", key.ToString(),
                                                 DataTypeStrings[static_cast<int>(DataType::kHashes)],
                                                 DataTypeStrings[static_cast<int>(GetMetaValueType(meta_value))]));
    } else {
      std::string sub_field;
      std::string start_point;
      ParsedHashesMetaValue parsed_hashes_meta_value(&meta_value);
      uint64_t version = parsed_hashes_meta_value.Version();
      s = GetScanStartPoint(DataType::kHashes, key, pattern, cursor, &start_point);
      if (s.IsNotFound()) {
        cursor = 0;
        if (isTailWildcard(pattern)) {
          start_point = pattern.substr(0, pattern.size() - 1);
        }
      }
      if (isTailWildcard(pattern)) {
        sub_field = pattern.substr(0, pattern.size() - 1);
      }

      HashesDataKey hashes_data_prefix(key, version, sub_field);
      HashesDataKey hashes_start_data_key(key, version, start_point);
      std::string prefix = hashes_data_prefix.EncodeSeekKey().ToString();
      KeyStatisticsDurationGuard guard(this, DataType::kHashes, key.ToString());
      rocksdb::Iterator* iter = db_->NewIterator(read_options, handles_[kHashesDataCF]);
      for (iter->Seek(hashes_start_data_key.Encode()); iter->Valid() && rest > 0 && iter->key().starts_with(prefix);
           iter->Next()) {
        ParsedHashesDataKey parsed_hashes_data_key(iter->key());
        std::string field = parsed_hashes_data_key.field().ToString();
        if (StringMatch(pattern.data(), pattern.size(), field.data(), field.size(), 0) != 0) {
          ParsedBaseDataValue parsed_internal_value(iter->value());
          field_values->emplace_back(field, parsed_internal_value.UserValue().ToString());
        }
        rest--;
      }

      if (iter->Valid() && (iter->key().compare(prefix) <= 0 || iter->key().starts_with(prefix))) {
        *next_cursor = cursor + step_length;
        ParsedHashesDataKey parsed_hashes_data_key(iter->key());
        std::string next_field = parsed_hashes_data_key.field().ToString();
        StoreScanNextPoint(DataType::kHashes, key, pattern, *next_cursor, next_field);
      } else {
        *next_cursor = 0;
      }
      delete iter;
    }
  } else {
    *next_cursor = 0;
    return s;
  }
  return Status::OK();
}

Status Redis::HScanx(const Slice& key, const std::string& start_field, const std::string& pattern, int64_t count,
                     std::vector<FieldValue>* field_values, std::string* next_field) {
  next_field->clear();
  field_values->clear();

  int64_t rest = count;
  std::string meta_value;
  rocksdb::ReadOptions read_options;
  const rocksdb::Snapshot* snapshot;
  ScopeSnapshot ss(db_, &snapshot);
  read_options.snapshot = snapshot;

  BaseMetaKey base_meta_key(key);
  Status s = db_->Get(read_options, handles_[kMetaCF], base_meta_key.Encode(), &meta_value);
  if (s.ok()) {
    if (IsStale(meta_value)) {
      *next_field = "";
      return Status::NotFound();
    } else if (!ExpectedMetaValue(DataType::kHashes, meta_value)) {
      return Status::InvalidArgument(fmt::format("WRONGTYPE, key: {}, expect type: {}, get type: {}", key.ToString(),
                                                 DataTypeStrings[static_cast<int>(DataType::kHashes)],
                                                 DataTypeStrings[static_cast<int>(GetMetaValueType(meta_value))]));
    } else {
      ParsedHashesMetaValue parsed_hashes_meta_value(&meta_value);
      uint64_t version = parsed_hashes_meta_value.Version();
      HashesDataKey hashes_data_prefix(key, version, Slice());
      HashesDataKey hashes_start_data_key(key, version, start_field);
      std::string prefix = hashes_data_prefix.EncodeSeekKey().ToString();
      KeyStatisticsDurationGuard guard(this, DataType::kHashes, key.ToString());
      rocksdb::Iterator* iter = db_->NewIterator(read_options, handles_[kHashesDataCF]);
      for (iter->Seek(hashes_start_data_key.Encode()); iter->Valid() && rest > 0 && iter->key().starts_with(prefix);
           iter->Next()) {
        ParsedHashesDataKey parsed_hashes_data_key(iter->key());
        std::string field = parsed_hashes_data_key.field().ToString();
        if (StringMatch(pattern.data(), pattern.size(), field.data(), field.size(), 0) != 0) {
          ParsedBaseDataValue parsed_value(iter->value());
          field_values->emplace_back(field, parsed_value.UserValue().ToString());
        }
        rest--;
      }

      if (iter->Valid() && iter->key().starts_with(prefix)) {
        ParsedHashesDataKey parsed_hashes_data_key(iter->key());
        *next_field = parsed_hashes_data_key.field().ToString();
      } else {
        *next_field = "";
      }
      delete iter;
    }
  } else {
    *next_field = "";
    return s;
  }
  return Status::OK();
}

Status Redis::HRandField(const Slice& key, int64_t count, bool with_values, std::vector<std::string>* res) {
  BaseMetaKey base_meta_key(key);
  std::string meta_value;
  Status s = db_->Get(default_read_options_, handles_[kMetaCF], base_meta_key.Encode(), &meta_value);
  if (!s.ok()) {
    return s;
  }
  if (IsStale(meta_value)) {
    return Status::NotFound();
  } else if (!ExpectedMetaValue(DataType::kHashes, meta_value)) {
    return Status::InvalidArgument(fmt::format("WRONGTYPE, key: {}, expect type: {}, get type: {}", key.ToString(),
                                               DataTypeStrings[static_cast<int>(DataType::kHashes)],
                                               DataTypeStrings[static_cast<int>(GetMetaValueType(meta_value))]));
  }
  ParsedHashesMetaValue parsed_hashes_meta_value(&meta_value);
  auto hlen = parsed_hashes_meta_value.Count();
  if (count >= hlen) {
    // case 1: count > 0 and >= hlen, return all fv
    if (!with_values) {
      return HKeys(key, res);
    }
    std::vector<FieldValue> fvs;
    s = HGetall(key, &fvs);
    for (auto& [field, value] : fvs) {
      res->push_back(std::move(field));
      res->push_back(std::move(value));
    }
    return s;
  }

  std::vector<uint32_t> idxs;
  if (count == 1) {
    // special case of case 3
    idxs.push_back(rand() % hlen);
  } else if (count < 0) {
    // case 2: count < 0, allow duplication
    while (idxs.size() < -count) {
      idxs.push_back(rand() % hlen);
    }
    std::sort(idxs.begin(), idxs.end());
  } else {
    // case 3: count > 0 and < hlen, no duplication
    std::vector<uint32_t> range(hlen);
    std::iota(range.begin(), range.end(), 0);
    std::random_device rd;
    std::mt19937 g(rd());
    std::shuffle(range.begin(), range.end(), g);
    idxs.insert(idxs.cend(), range.begin(), range.begin() + count);
    std::sort(idxs.begin(), idxs.end());
  }

  HashesDataKey hashes_data_key(key, parsed_hashes_meta_value.Version(), "");
  Slice prefix = hashes_data_key.Encode();
  auto tmp_iter = db_->NewIterator(default_read_options_, handles_[kHashesDataCF]);
  std::unique_ptr<rocksdb::Iterator> iter{tmp_iter};
  iter->Seek(prefix);
  uint32_t save_idx{};
  for (auto idx : idxs) {
    while (save_idx < idx) {
      iter->Next();
      save_idx++;
    }
    if (!iter->Valid()) {
      res->clear();
      return Status::IOError(fmt::format("Should search for the data starting with {}", prefix.ToString()));
    }
    ParsedHashesDataKey datakey(iter->key());
    res->push_back(datakey.field().ToString());
    if (with_values) {
      ParsedBaseDataValue parsed_internal_value(iter->value());
      res->push_back(parsed_internal_value.UserValue().ToString());
    }
  }
  return Status::OK();
}

Status Redis::PKHScanRange(const Slice& key, const Slice& field_start, const std::string& field_end,
                           const Slice& pattern, int32_t limit, std::vector<FieldValue>* field_values,
                           std::string* next_field) {
  next_field->clear();
  field_values->clear();

  int64_t remain = limit;
  std::string meta_value;
  rocksdb::ReadOptions read_options;
  const rocksdb::Snapshot* snapshot;
  ScopeSnapshot ss(db_, &snapshot);
  read_options.snapshot = snapshot;

  bool start_no_limit = field_start.compare("") == 0;
  bool end_no_limit = field_end.empty();

  if (!start_no_limit && !end_no_limit && (field_start.compare(field_end) > 0)) {
    return Status::InvalidArgument("error in given range");
  }

  BaseMetaKey base_meta_key(key);
  Status s = db_->Get(read_options, handles_[kMetaCF], base_meta_key.Encode(), &meta_value);
  if (s.ok()) {
    if (IsStale(meta_value)) {
      return Status::NotFound();
    } else if (!ExpectedMetaValue(DataType::kHashes, meta_value)) {
      return Status::InvalidArgument(fmt::format("WRONGTYPE, key: {}, expect type: {}, get type: {}", key.ToString(),
                                                 DataTypeStrings[static_cast<int>(DataType::kHashes)],
                                                 DataTypeStrings[static_cast<int>(GetMetaValueType(meta_value))]));
    } else {
      ParsedHashesMetaValue parsed_hashes_meta_value(&meta_value);
      uint64_t version = parsed_hashes_meta_value.Version();
      HashesDataKey hashes_data_prefix(key, version, Slice());
      HashesDataKey hashes_start_data_key(key, version, field_start);
      std::string prefix = hashes_data_prefix.EncodeSeekKey().ToString();
      KeyStatisticsDurationGuard guard(this, DataType::kHashes, key.ToString());
      rocksdb::Iterator* iter = db_->NewIterator(read_options, handles_[kHashesDataCF]);
      for (iter->Seek(start_no_limit ? prefix : hashes_start_data_key.Encode());
           iter->Valid() && remain > 0 && iter->key().starts_with(prefix); iter->Next()) {
        ParsedHashesDataKey parsed_hashes_data_key(iter->key());
        std::string field = parsed_hashes_data_key.field().ToString();
        if (!end_no_limit && field.compare(field_end) > 0) {
          break;
        }
        if (StringMatch(pattern.data(), pattern.size(), field.data(), field.size(), 0) != 0) {
          ParsedBaseDataValue parsed_internal_value(iter->value());
          field_values->push_back({field, parsed_internal_value.UserValue().ToString()});
        }
        remain--;
      }

      if (iter->Valid() && iter->key().starts_with(prefix)) {
        ParsedHashesDataKey parsed_hashes_data_key(iter->key());
        if (end_no_limit || parsed_hashes_data_key.field().compare(field_end) <= 0) {
          *next_field = parsed_hashes_data_key.field().ToString();
        }
      }
      delete iter;
    }
  } else {
    return s;
  }
  return Status::OK();
}

Status Redis::PKHRScanRange(const Slice& key, const Slice& field_start, const std::string& field_end,
                            const Slice& pattern, int32_t limit, std::vector<FieldValue>* field_values,
                            std::string* next_field) {
  next_field->clear();
  field_values->clear();

  int64_t remain = limit;
  std::string meta_value;
  rocksdb::ReadOptions read_options;
  const rocksdb::Snapshot* snapshot;
  ScopeSnapshot ss(db_, &snapshot);
  read_options.snapshot = snapshot;

  bool start_no_limit = field_start.compare("") == 0;
  bool end_no_limit = field_end.empty();

  if (!start_no_limit && !end_no_limit && (field_start.compare(field_end) < 0)) {
    return Status::InvalidArgument("error in given range");
  }

  BaseMetaKey base_meta_key(key);
  Status s = db_->Get(read_options, handles_[kMetaCF], base_meta_key.Encode(), &meta_value);
  if (s.ok()) {
    if (IsStale(meta_value)) {
      return Status::NotFound();
    } else if (!ExpectedMetaValue(DataType::kHashes, meta_value)) {
      return Status::InvalidArgument(fmt::format("WRONGTYPE, key: {}, expect type: {}, get type: {}", key.ToString(),
                                                 DataTypeStrings[static_cast<int>(DataType::kHashes)],
                                                 DataTypeStrings[static_cast<int>(GetMetaValueType(meta_value))]));
    } else {
      ParsedHashesMetaValue parsed_hashes_meta_value(&meta_value);
      uint64_t version = parsed_hashes_meta_value.Version();
      int32_t start_key_version = start_no_limit ? version + 1 : version;
      std::string start_key_field = start_no_limit ? "" : field_start.ToString();
      HashesDataKey hashes_data_prefix(key, version, Slice());
      HashesDataKey hashes_start_data_key(key, start_key_version, start_key_field);
      std::string prefix = hashes_data_prefix.EncodeSeekKey().ToString();
      KeyStatisticsDurationGuard guard(this, DataType::kHashes, key.ToString());
      rocksdb::Iterator* iter = db_->NewIterator(read_options, handles_[kHashesDataCF]);
      for (iter->SeekForPrev(hashes_start_data_key.Encode().ToString());
           iter->Valid() && remain > 0 && iter->key().starts_with(prefix); iter->Prev()) {
        ParsedHashesDataKey parsed_hashes_data_key(iter->key());
        std::string field = parsed_hashes_data_key.field().ToString();
        if (!end_no_limit && field.compare(field_end) < 0) {
          break;
        }
        if (StringMatch(pattern.data(), pattern.size(), field.data(), field.size(), 0) != 0) {
          ParsedBaseDataValue parsed_value(iter->value());
          field_values->push_back({field, parsed_value.UserValue().ToString()});
        }
        remain--;
      }

      if (iter->Valid() && iter->key().starts_with(prefix)) {
        ParsedHashesDataKey parsed_hashes_data_key(iter->key());
        if (end_no_limit || parsed_hashes_data_key.field().compare(field_end) >= 0) {
          *next_field = parsed_hashes_data_key.field().ToString();
        }
      }
      delete iter;
    }
  } else {
    return s;
  }
  return Status::OK();
}

Status Redis::HashesRename(const Slice& key, Redis* new_inst, const Slice& newkey) {
  std::string meta_value;
  Status s;
  uint64_t statistic = 0;
  const std::vector<std::string> keys = {key.ToString(), newkey.ToString()};
  MultiScopeRecordLock ml(lock_mgr_, keys);

  BaseMetaKey base_meta_key(key);
  BaseMetaKey base_meta_newkey(newkey);
  s = db_->Get(default_read_options_, handles_[kMetaCF], base_meta_key.Encode(), &meta_value);
  if (s.ok()) {
    if (IsStale(meta_value)) {
      return Status::NotFound();
    }
    // copy a new hash with newkey
    ParsedHashesMetaValue parsed_hashes_meta_value(&meta_value);
    statistic = parsed_hashes_meta_value.Count();
    s = new_inst->GetDB()->Put(default_write_options_, handles_[kMetaCF], base_meta_newkey.Encode(), meta_value);
    new_inst->UpdateSpecificKeyStatistics(DataType::kHashes, newkey.ToString(), statistic);

    // HashesDel key
    parsed_hashes_meta_value.InitialMetaValue();
    s = db_->Put(default_write_options_, handles_[kMetaCF], base_meta_key.Encode(), meta_value);
    UpdateSpecificKeyStatistics(DataType::kHashes, key.ToString(), statistic);
  }
  return s;
}

Status Redis::HashesRenamenx(const Slice& key, Redis* new_inst, const Slice& newkey) {
  std::string meta_value;
  Status s;
  uint64_t statistic = 0;
  const std::vector<std::string> keys = {key.ToString(), newkey.ToString()};
  MultiScopeRecordLock ml(lock_mgr_, keys);

  BaseMetaKey base_meta_key(key);
  BaseMetaKey base_meta_newkey(newkey);
  s = db_->Get(default_read_options_, handles_[kMetaCF], base_meta_key.Encode(), &meta_value);
  if (s.ok()) {
    if (IsStale(meta_value)) {
      return Status::NotFound();
    }
    ParsedHashesMetaValue parsed_hashes_meta_value(&meta_value);
    // check if newkey exists.
    std::string new_meta_value;
    s = new_inst->GetDB()->Get(default_read_options_, handles_[kMetaCF], base_meta_newkey.Encode(), &new_meta_value);
    if (s.ok()) {
      if (!IsStale(new_meta_value)) {
        return Status::Corruption();  // newkey already exists.
      }
    }
    ParsedHashesMetaValue parsed_hashes_new_meta_value(&new_meta_value);
    // copy a new hash with newkey
    statistic = parsed_hashes_meta_value.Count();
    s = new_inst->GetDB()->Put(default_write_options_, handles_[kMetaCF], base_meta_newkey.Encode(), meta_value);
    new_inst->UpdateSpecificKeyStatistics(DataType::kHashes, newkey.ToString(), statistic);

    // HashesDel key
    parsed_hashes_meta_value.InitialMetaValue();
    s = db_->Put(default_write_options_, handles_[kMetaCF], base_meta_key.Encode(), meta_value);
    UpdateSpecificKeyStatistics(DataType::kHashes, key.ToString(), statistic);
  }
  return s;
}

void Redis::ScanHashes() {
  rocksdb::ReadOptions iterator_options;
  const rocksdb::Snapshot* snapshot;
  ScopeSnapshot ss(db_, &snapshot);
  iterator_options.snapshot = snapshot;
  iterator_options.fill_cache = false;
  auto current_time = static_cast<int32_t>(time(nullptr));

  INFO("***************rocksdb instance: {} Hashes Meta Data***************", index_);
  auto meta_iter = db_->NewIterator(iterator_options, handles_[kMetaCF]);
  for (meta_iter->SeekToFirst(); meta_iter->Valid(); meta_iter->Next()) {
    if (!ExpectedMetaValue(DataType::kHashes, meta_iter->value().ToString())) {
      continue;
    }
    ParsedHashesMetaValue parsed_hashes_meta_value(meta_iter->value());
    uint64_t survival_time = 0;
    if (parsed_hashes_meta_value.Etime() != 0) {
      survival_time =
          (parsed_hashes_meta_value.Etime() > current_time) ? (parsed_hashes_meta_value.Etime() - current_time) : -1;
    }
    ParsedBaseMetaKey parsed_meta_key(meta_iter->key());

    INFO("[key : {:<30}] [count : {:<10}] [timestamp : {:<10}] [version : {}] [survival_time : {}]",
         parsed_meta_key.Key().ToString(), parsed_hashes_meta_value.Count(), parsed_hashes_meta_value.Etime(),
         parsed_hashes_meta_value.Version(), survival_time);
  }
  delete meta_iter;

  INFO("***************Hashes Field Data***************");
  auto field_iter = db_->NewIterator(iterator_options, handles_[kHashesDataCF]);
  for (field_iter->SeekToFirst(); field_iter->Valid(); field_iter->Next()) {
    ParsedHashesDataKey parsed_hashes_data_key(field_iter->key());
    ParsedBaseDataValue parsed_internal_value(field_iter->value());

    INFO("[key : {:<30}] [field : {:<20}] [value : {:<20}] [version : {}]", parsed_hashes_data_key.Key().ToString(),
         parsed_hashes_data_key.field().ToString(), parsed_internal_value.UserValue().ToString(),
         parsed_hashes_data_key.Version());
  }
  delete field_iter;
}

}  //  namespace storage<|MERGE_RESOLUTION|>--- conflicted
+++ resolved
@@ -276,11 +276,7 @@
       version = parsed_hashes_meta_value.UpdateVersion();
       parsed_hashes_meta_value.SetCount(1);
       parsed_hashes_meta_value.SetEtime(0);
-<<<<<<< HEAD
-      batch.Put(handles_[kMetaCF], base_meta_key.Encode(), meta_value);
-=======
       batch->Put(kHashesMetaCF, base_meta_key.Encode(), meta_value);
->>>>>>> 110fa8c7
       HashesDataKey hashes_data_key(key, version, field);
       Int64ToStr(value_buf, 32, value);
       batch->Put(kHashesDataCF, hashes_data_key.Encode(), value_buf);
@@ -311,13 +307,8 @@
         }
         BaseDataValue internal_value(value_buf);
         parsed_hashes_meta_value.ModifyCount(1);
-<<<<<<< HEAD
-        batch.Put(handles_[kMetaCF], base_meta_key.Encode(), meta_value);
-        batch.Put(handles_[kHashesDataCF], hashes_data_key.Encode(), internal_value.Encode());
-=======
         batch->Put(kHashesMetaCF, base_meta_key.Encode(), meta_value);
         batch->Put(kHashesDataCF, hashes_data_key.Encode(), internal_value.Encode());
->>>>>>> 110fa8c7
         *ret = value;
       } else {
         return s;
@@ -327,11 +318,7 @@
     EncodeFixed32(meta_value_buf, 1);
     HashesMetaValue hashes_meta_value(DataType::kHashes, Slice(meta_value_buf, 4));
     version = hashes_meta_value.UpdateVersion();
-<<<<<<< HEAD
-    batch.Put(handles_[kMetaCF], base_meta_key.Encode(), hashes_meta_value.Encode());
-=======
     batch->Put(kHashesMetaCF, base_meta_key.Encode(), hashes_meta_value.Encode());
->>>>>>> 110fa8c7
     HashesDataKey hashes_data_key(key, version, field);
 
     Int64ToStr(value_buf, 32, value);
@@ -583,11 +570,7 @@
         return Status::InvalidArgument("hash size overflow");
       }
       parsed_hashes_meta_value.SetCount(static_cast<int32_t>(filtered_fvs.size()));
-<<<<<<< HEAD
-      batch.Put(handles_[kMetaCF], base_meta_key.Encode(), meta_value);
-=======
       batch->Put(kHashesMetaCF, base_meta_key.Encode(), meta_value);
->>>>>>> 110fa8c7
       for (const auto& fv : filtered_fvs) {
         HashesDataKey hashes_data_key(key, version, fv.field);
         BaseDataValue inter_value(fv.value);
@@ -615,21 +598,13 @@
         return Status::InvalidArgument("hash size overflow");
       }
       parsed_hashes_meta_value.ModifyCount(count);
-<<<<<<< HEAD
-      batch.Put(handles_[kMetaCF], base_meta_key.Encode(), meta_value);
-=======
       batch->Put(kHashesMetaCF, base_meta_key.Encode(), meta_value);
->>>>>>> 110fa8c7
     }
   } else if (s.IsNotFound()) {
     EncodeFixed32(meta_value_buf, filtered_fvs.size());
     HashesMetaValue hashes_meta_value(DataType::kHashes, Slice(meta_value_buf, 4));
     version = hashes_meta_value.UpdateVersion();
-<<<<<<< HEAD
-    batch.Put(handles_[kMetaCF], base_meta_key.Encode(), hashes_meta_value.Encode());
-=======
     batch->Put(kHashesMetaCF, base_meta_key.Encode(), hashes_meta_value.Encode());
->>>>>>> 110fa8c7
     for (const auto& fv : filtered_fvs) {
       HashesDataKey hashes_data_key(key, version, fv.field);
       BaseDataValue inter_value(fv.value);
@@ -740,11 +715,7 @@
     if (parsed_hashes_meta_value.IsStale() || parsed_hashes_meta_value.Count() == 0) {
       version = parsed_hashes_meta_value.InitialMetaValue();
       parsed_hashes_meta_value.SetCount(1);
-<<<<<<< HEAD
-      batch.Put(handles_[kMetaCF], base_meta_key.Encode(), meta_value);
-=======
       batch->Put(kHashesMetaCF, base_meta_key.Encode(), meta_value);
->>>>>>> 110fa8c7
       HashesDataKey hashes_data_key(key, version, field);
       batch->Put(kHashesDataCF, hashes_data_key.Encode(), internal_value.Encode());
       *ret = 1;
@@ -760,13 +731,8 @@
           return Status::InvalidArgument("hash size overflow");
         }
         parsed_hashes_meta_value.ModifyCount(1);
-<<<<<<< HEAD
-        batch.Put(handles_[kMetaCF], base_meta_key.Encode(), meta_value);
-        batch.Put(handles_[kHashesDataCF], hashes_data_key.Encode(), internal_value.Encode());
-=======
         batch->Put(kHashesMetaCF, base_meta_key.Encode(), meta_value);
         batch->Put(kHashesDataCF, hashes_data_key.Encode(), internal_value.Encode());
->>>>>>> 110fa8c7
         *ret = 1;
       } else {
         return s;
@@ -776,11 +742,7 @@
     EncodeFixed32(meta_value_buf, 1);
     HashesMetaValue hashes_meta_value(DataType::kHashes, Slice(meta_value_buf, 4));
     version = hashes_meta_value.UpdateVersion();
-<<<<<<< HEAD
-    batch.Put(handles_[kMetaCF], base_meta_key.Encode(), hashes_meta_value.Encode());
-=======
     batch->Put(kHashesMetaCF, base_meta_key.Encode(), hashes_meta_value.Encode());
->>>>>>> 110fa8c7
     HashesDataKey hashes_data_key(key, version, field);
     batch->Put(kHashesDataCF, hashes_data_key.Encode(), internal_value.Encode());
     *ret = 1;
